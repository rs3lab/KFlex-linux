--- conflicted
+++ resolved
@@ -466,12 +466,8 @@
 	return __page_stat__findnew_page(pstat, true);
 }
 
-<<<<<<< HEAD
 static struct page_stat *
 __page_stat__findnew_alloc(struct page_stat *pstat, bool create)
-=======
-static struct page_stat *search_page_alloc_stat(struct page_stat *pstat, bool create)
->>>>>>> 44b11fee
 {
 	struct rb_node **node = &page_alloc_tree.rb_node;
 	struct rb_node *parent = NULL;
@@ -484,16 +480,12 @@
 		parent = *node;
 		data = rb_entry(*node, struct page_stat, node);
 
-<<<<<<< HEAD
 		list_for_each_entry(sort, &page_alloc_sort_input, list) {
 			cmp = sort->cmp(pstat, data);
 			if (cmp)
 				break;
 		}
 
-=======
-		cmp = page_stat_cmp(data, pstat);
->>>>>>> 44b11fee
 		if (cmp < 0)
 			node = &parent->rb_left;
 		else if (cmp > 0)
@@ -772,10 +764,7 @@
 	unsigned int migrate_type = perf_evsel__intval(evsel, sample,
 						       "migratetype");
 	u64 bytes = kmem_page_size << order;
-<<<<<<< HEAD
 	u64 callsite;
-=======
->>>>>>> 44b11fee
 	struct page_stat *pstat;
 	struct page_stat this = {
 		.order = order,
@@ -807,7 +796,6 @@
 	 * This is to find the current page (with correct gfp flags and
 	 * migrate type) at free event.
 	 */
-<<<<<<< HEAD
 	this.page = page;
 	pstat = page_stat__findnew_page(&this);
 	if (pstat == NULL)
@@ -829,18 +817,6 @@
 
 	this.callsite = callsite;
 	pstat = page_stat__findnew_caller(&this);
-=======
-	pstat = search_page(page, true);
-	if (pstat == NULL)
-		return -ENOMEM;
-
-	pstat->order = order;
-	pstat->gfp_flags = gfp_flags;
-	pstat->migrate_type = migrate_type;
-
-	this.page = page;
-	pstat = search_page_alloc_stat(&this, true);
->>>>>>> 44b11fee
 	if (pstat == NULL)
 		return -ENOMEM;
 
@@ -871,12 +847,8 @@
 	nr_page_frees++;
 	total_page_free_bytes += bytes;
 
-<<<<<<< HEAD
 	this.page = page;
 	pstat = page_stat__find_page(&this);
-=======
-	pstat = search_page(page, false);
->>>>>>> 44b11fee
 	if (pstat == NULL) {
 		pr_debug2("missing free at page %"PRIx64" (order: %d)\n",
 			  page, order);
@@ -887,7 +859,6 @@
 		return 0;
 	}
 
-<<<<<<< HEAD
 	this.gfp_flags = pstat->gfp_flags;
 	this.migrate_type = pstat->migrate_type;
 	this.callsite = pstat->callsite;
@@ -907,22 +878,11 @@
 	}
 
 	pstat = page_stat__find_caller(&this);
-=======
-	this.page = page;
-	this.gfp_flags = pstat->gfp_flags;
-	this.migrate_type = pstat->migrate_type;
-
-	rb_erase(&pstat->node, &page_tree);
-	free(pstat);
-
-	pstat = search_page_alloc_stat(&this, false);
->>>>>>> 44b11fee
 	if (pstat == NULL)
 		return -ENOENT;
 
 	pstat->nr_free++;
 	pstat->free_bytes += bytes;
-<<<<<<< HEAD
 
 	if (live_page) {
 		pstat->nr_alloc--;
@@ -933,8 +893,6 @@
 			free(pstat);
 		}
 	}
-=======
->>>>>>> 44b11fee
 
 	return 0;
 }
