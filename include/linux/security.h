--- conflicted
+++ resolved
@@ -178,1580 +178,6 @@
 	opts->num_mnt_opts = 0;
 }
 
-<<<<<<< HEAD
-/**
- * struct security_operations - main security structure
- *
- * Security module identifier.
- *
- * @name:
- *	A string that acts as a unique identifier for the LSM with max number
- *	of characters = SECURITY_NAME_MAX.
- *
- * Security hooks for program execution operations.
- *
- * @bprm_set_creds:
- *	Save security information in the bprm->security field, typically based
- *	on information about the bprm->file, for later use by the apply_creds
- *	hook.  This hook may also optionally check permissions (e.g. for
- *	transitions between security domains).
- *	This hook may be called multiple times during a single execve, e.g. for
- *	interpreters.  The hook can tell whether it has already been called by
- *	checking to see if @bprm->security is non-NULL.  If so, then the hook
- *	may decide either to retain the security information saved earlier or
- *	to replace it.
- *	@bprm contains the linux_binprm structure.
- *	Return 0 if the hook is successful and permission is granted.
- * @bprm_check_security:
- *	This hook mediates the point when a search for a binary handler will
- *	begin.  It allows a check the @bprm->security value which is set in the
- *	preceding set_creds call.  The primary difference from set_creds is
- *	that the argv list and envp list are reliably available in @bprm.  This
- *	hook may be called multiple times during a single execve; and in each
- *	pass set_creds is called first.
- *	@bprm contains the linux_binprm structure.
- *	Return 0 if the hook is successful and permission is granted.
- * @bprm_committing_creds:
- *	Prepare to install the new security attributes of a process being
- *	transformed by an execve operation, based on the old credentials
- *	pointed to by @current->cred and the information set in @bprm->cred by
- *	the bprm_set_creds hook.  @bprm points to the linux_binprm structure.
- *	This hook is a good place to perform state changes on the process such
- *	as closing open file descriptors to which access will no longer be
- *	granted when the attributes are changed.  This is called immediately
- *	before commit_creds().
- * @bprm_committed_creds:
- *	Tidy up after the installation of the new security attributes of a
- *	process being transformed by an execve operation.  The new credentials
- *	have, by this point, been set to @current->cred.  @bprm points to the
- *	linux_binprm structure.  This hook is a good place to perform state
- *	changes on the process such as clearing out non-inheritable signal
- *	state.  This is called immediately after commit_creds().
- * @bprm_secureexec:
- *	Return a boolean value (0 or 1) indicating whether a "secure exec"
- *	is required.  The flag is passed in the auxiliary table
- *	on the initial stack to the ELF interpreter to indicate whether libc
- *	should enable secure mode.
- *	@bprm contains the linux_binprm structure.
- *
- * Security hooks for filesystem operations.
- *
- * @sb_alloc_security:
- *	Allocate and attach a security structure to the sb->s_security field.
- *	The s_security field is initialized to NULL when the structure is
- *	allocated.
- *	@sb contains the super_block structure to be modified.
- *	Return 0 if operation was successful.
- * @sb_free_security:
- *	Deallocate and clear the sb->s_security field.
- *	@sb contains the super_block structure to be modified.
- * @sb_statfs:
- *	Check permission before obtaining filesystem statistics for the @mnt
- *	mountpoint.
- *	@dentry is a handle on the superblock for the filesystem.
- *	Return 0 if permission is granted.
- * @sb_mount:
- *	Check permission before an object specified by @dev_name is mounted on
- *	the mount point named by @nd.  For an ordinary mount, @dev_name
- *	identifies a device if the file system type requires a device.  For a
- *	remount (@flags & MS_REMOUNT), @dev_name is irrelevant.  For a
- *	loopback/bind mount (@flags & MS_BIND), @dev_name identifies the
- *	pathname of the object being mounted.
- *	@dev_name contains the name for object being mounted.
- *	@path contains the path for mount point object.
- *	@type contains the filesystem type.
- *	@flags contains the mount flags.
- *	@data contains the filesystem-specific data.
- *	Return 0 if permission is granted.
- * @sb_copy_data:
- *	Allow mount option data to be copied prior to parsing by the filesystem,
- *	so that the security module can extract security-specific mount
- *	options cleanly (a filesystem may modify the data e.g. with strsep()).
- *	This also allows the original mount data to be stripped of security-
- *	specific options to avoid having to make filesystems aware of them.
- *	@type the type of filesystem being mounted.
- *	@orig the original mount data copied from userspace.
- *	@copy copied data which will be passed to the security module.
- *	Returns 0 if the copy was successful.
- * @sb_remount:
- *	Extracts security system specific mount options and verifies no changes
- *	are being made to those options.
- *	@sb superblock being remounted
- *	@data contains the filesystem-specific data.
- *	Return 0 if permission is granted.
- * @sb_umount:
- *	Check permission before the @mnt file system is unmounted.
- *	@mnt contains the mounted file system.
- *	@flags contains the unmount flags, e.g. MNT_FORCE.
- *	Return 0 if permission is granted.
- * @sb_pivotroot:
- *	Check permission before pivoting the root filesystem.
- *	@old_path contains the path for the new location of the current root (put_old).
- *	@new_path contains the path for the new root (new_root).
- *	Return 0 if permission is granted.
- * @sb_set_mnt_opts:
- *	Set the security relevant mount options used for a superblock
- *	@sb the superblock to set security mount options for
- *	@opts binary data structure containing all lsm mount data
- * @sb_clone_mnt_opts:
- *	Copy all security options from a given superblock to another
- *	@oldsb old superblock which contain information to clone
- *	@newsb new superblock which needs filled in
- * @sb_parse_opts_str:
- *	Parse a string of security data filling in the opts structure
- *	@options string containing all mount options known by the LSM
- *	@opts binary data structure usable by the LSM
- * @dentry_init_security:
- *	Compute a context for a dentry as the inode is not yet available
- *	since NFSv4 has no label backed by an EA anyway.
- *	@dentry dentry to use in calculating the context.
- *	@mode mode used to determine resource type.
- *	@name name of the last path component used to create file
- *	@ctx pointer to place the pointer to the resulting context in.
- *	@ctxlen point to place the length of the resulting context.
- *
- *
- * Security hooks for inode operations.
- *
- * @inode_alloc_security:
- *	Allocate and attach a security structure to @inode->i_security.  The
- *	i_security field is initialized to NULL when the inode structure is
- *	allocated.
- *	@inode contains the inode structure.
- *	Return 0 if operation was successful.
- * @inode_free_security:
- *	@inode contains the inode structure.
- *	Deallocate the inode security structure and set @inode->i_security to
- *	NULL.
- * @inode_init_security:
- *	Obtain the security attribute name suffix and value to set on a newly
- *	created inode and set up the incore security field for the new inode.
- *	This hook is called by the fs code as part of the inode creation
- *	transaction and provides for atomic labeling of the inode, unlike
- *	the post_create/mkdir/... hooks called by the VFS.  The hook function
- *	is expected to allocate the name and value via kmalloc, with the caller
- *	being responsible for calling kfree after using them.
- *	If the security module does not use security attributes or does
- *	not wish to put a security attribute on this particular inode,
- *	then it should return -EOPNOTSUPP to skip this processing.
- *	@inode contains the inode structure of the newly created inode.
- *	@dir contains the inode structure of the parent directory.
- *	@qstr contains the last path component of the new object
- *	@name will be set to the allocated name suffix (e.g. selinux).
- *	@value will be set to the allocated attribute value.
- *	@len will be set to the length of the value.
- *	Returns 0 if @name and @value have been successfully set,
- *		-EOPNOTSUPP if no security attribute is needed, or
- *		-ENOMEM on memory allocation failure.
- * @inode_create:
- *	Check permission to create a regular file.
- *	@dir contains inode structure of the parent of the new file.
- *	@dentry contains the dentry structure for the file to be created.
- *	@mode contains the file mode of the file to be created.
- *	Return 0 if permission is granted.
- * @inode_link:
- *	Check permission before creating a new hard link to a file.
- *	@old_dentry contains the dentry structure for an existing link to the file.
- *	@dir contains the inode structure of the parent directory of the new link.
- *	@new_dentry contains the dentry structure for the new link.
- *	Return 0 if permission is granted.
- * @path_link:
- *	Check permission before creating a new hard link to a file.
- *	@old_dentry contains the dentry structure for an existing link
- *	to the file.
- *	@new_dir contains the path structure of the parent directory of
- *	the new link.
- *	@new_dentry contains the dentry structure for the new link.
- *	Return 0 if permission is granted.
- * @inode_unlink:
- *	Check the permission to remove a hard link to a file.
- *	@dir contains the inode structure of parent directory of the file.
- *	@dentry contains the dentry structure for file to be unlinked.
- *	Return 0 if permission is granted.
- * @path_unlink:
- *	Check the permission to remove a hard link to a file.
- *	@dir contains the path structure of parent directory of the file.
- *	@dentry contains the dentry structure for file to be unlinked.
- *	Return 0 if permission is granted.
- * @inode_symlink:
- *	Check the permission to create a symbolic link to a file.
- *	@dir contains the inode structure of parent directory of the symbolic link.
- *	@dentry contains the dentry structure of the symbolic link.
- *	@old_name contains the pathname of file.
- *	Return 0 if permission is granted.
- * @path_symlink:
- *	Check the permission to create a symbolic link to a file.
- *	@dir contains the path structure of parent directory of
- *	the symbolic link.
- *	@dentry contains the dentry structure of the symbolic link.
- *	@old_name contains the pathname of file.
- *	Return 0 if permission is granted.
- * @inode_mkdir:
- *	Check permissions to create a new directory in the existing directory
- *	associated with inode structure @dir.
- *	@dir contains the inode structure of parent of the directory to be created.
- *	@dentry contains the dentry structure of new directory.
- *	@mode contains the mode of new directory.
- *	Return 0 if permission is granted.
- * @path_mkdir:
- *	Check permissions to create a new directory in the existing directory
- *	associated with path structure @path.
- *	@dir contains the path structure of parent of the directory
- *	to be created.
- *	@dentry contains the dentry structure of new directory.
- *	@mode contains the mode of new directory.
- *	Return 0 if permission is granted.
- * @inode_rmdir:
- *	Check the permission to remove a directory.
- *	@dir contains the inode structure of parent of the directory to be removed.
- *	@dentry contains the dentry structure of directory to be removed.
- *	Return 0 if permission is granted.
- * @path_rmdir:
- *	Check the permission to remove a directory.
- *	@dir contains the path structure of parent of the directory to be
- *	removed.
- *	@dentry contains the dentry structure of directory to be removed.
- *	Return 0 if permission is granted.
- * @inode_mknod:
- *	Check permissions when creating a special file (or a socket or a fifo
- *	file created via the mknod system call).  Note that if mknod operation
- *	is being done for a regular file, then the create hook will be called
- *	and not this hook.
- *	@dir contains the inode structure of parent of the new file.
- *	@dentry contains the dentry structure of the new file.
- *	@mode contains the mode of the new file.
- *	@dev contains the device number.
- *	Return 0 if permission is granted.
- * @path_mknod:
- *	Check permissions when creating a file. Note that this hook is called
- *	even if mknod operation is being done for a regular file.
- *	@dir contains the path structure of parent of the new file.
- *	@dentry contains the dentry structure of the new file.
- *	@mode contains the mode of the new file.
- *	@dev contains the undecoded device number. Use new_decode_dev() to get
- *	the decoded device number.
- *	Return 0 if permission is granted.
- * @inode_rename:
- *	Check for permission to rename a file or directory.
- *	@old_dir contains the inode structure for parent of the old link.
- *	@old_dentry contains the dentry structure of the old link.
- *	@new_dir contains the inode structure for parent of the new link.
- *	@new_dentry contains the dentry structure of the new link.
- *	Return 0 if permission is granted.
- * @path_rename:
- *	Check for permission to rename a file or directory.
- *	@old_dir contains the path structure for parent of the old link.
- *	@old_dentry contains the dentry structure of the old link.
- *	@new_dir contains the path structure for parent of the new link.
- *	@new_dentry contains the dentry structure of the new link.
- *	Return 0 if permission is granted.
- * @path_chmod:
- *	Check for permission to change DAC's permission of a file or directory.
- *	@dentry contains the dentry structure.
- *	@mnt contains the vfsmnt structure.
- *	@mode contains DAC's mode.
- *	Return 0 if permission is granted.
- * @path_chown:
- *	Check for permission to change owner/group of a file or directory.
- *	@path contains the path structure.
- *	@uid contains new owner's ID.
- *	@gid contains new group's ID.
- *	Return 0 if permission is granted.
- * @path_chroot:
- *	Check for permission to change root directory.
- *	@path contains the path structure.
- *	Return 0 if permission is granted.
- * @inode_readlink:
- *	Check the permission to read the symbolic link.
- *	@dentry contains the dentry structure for the file link.
- *	Return 0 if permission is granted.
- * @inode_follow_link:
- *	Check permission to follow a symbolic link when looking up a pathname.
- *	@dentry contains the dentry structure for the link.
- *	@inode contains the inode, which itself is not stable in RCU-walk
- *	@rcu indicates whether we are in RCU-walk mode.
- *	Return 0 if permission is granted.
- * @inode_permission:
- *	Check permission before accessing an inode.  This hook is called by the
- *	existing Linux permission function, so a security module can use it to
- *	provide additional checking for existing Linux permission checks.
- *	Notice that this hook is called when a file is opened (as well as many
- *	other operations), whereas the file_security_ops permission hook is
- *	called when the actual read/write operations are performed.
- *	@inode contains the inode structure to check.
- *	@mask contains the permission mask.
- *	Return 0 if permission is granted.
- * @inode_setattr:
- *	Check permission before setting file attributes.  Note that the kernel
- *	call to notify_change is performed from several locations, whenever
- *	file attributes change (such as when a file is truncated, chown/chmod
- *	operations, transferring disk quotas, etc).
- *	@dentry contains the dentry structure for the file.
- *	@attr is the iattr structure containing the new file attributes.
- *	Return 0 if permission is granted.
- * @path_truncate:
- *	Check permission before truncating a file.
- *	@path contains the path structure for the file.
- *	Return 0 if permission is granted.
- * @inode_getattr:
- *	Check permission before obtaining file attributes.
- *	@mnt is the vfsmount where the dentry was looked up
- *	@dentry contains the dentry structure for the file.
- *	Return 0 if permission is granted.
- * @inode_setxattr:
- *	Check permission before setting the extended attributes
- *	@value identified by @name for @dentry.
- *	Return 0 if permission is granted.
- * @inode_post_setxattr:
- *	Update inode security field after successful setxattr operation.
- *	@value identified by @name for @dentry.
- * @inode_getxattr:
- *	Check permission before obtaining the extended attributes
- *	identified by @name for @dentry.
- *	Return 0 if permission is granted.
- * @inode_listxattr:
- *	Check permission before obtaining the list of extended attribute
- *	names for @dentry.
- *	Return 0 if permission is granted.
- * @inode_removexattr:
- *	Check permission before removing the extended attribute
- *	identified by @name for @dentry.
- *	Return 0 if permission is granted.
- * @inode_getsecurity:
- *	Retrieve a copy of the extended attribute representation of the
- *	security label associated with @name for @inode via @buffer.  Note that
- *	@name is the remainder of the attribute name after the security prefix
- *	has been removed. @alloc is used to specify of the call should return a
- *	value via the buffer or just the value length Return size of buffer on
- *	success.
- * @inode_setsecurity:
- *	Set the security label associated with @name for @inode from the
- *	extended attribute value @value.  @size indicates the size of the
- *	@value in bytes.  @flags may be XATTR_CREATE, XATTR_REPLACE, or 0.
- *	Note that @name is the remainder of the attribute name after the
- *	security. prefix has been removed.
- *	Return 0 on success.
- * @inode_listsecurity:
- *	Copy the extended attribute names for the security labels
- *	associated with @inode into @buffer.  The maximum size of @buffer
- *	is specified by @buffer_size.  @buffer may be NULL to request
- *	the size of the buffer required.
- *	Returns number of bytes used/required on success.
- * @inode_need_killpriv:
- *	Called when an inode has been changed.
- *	@dentry is the dentry being changed.
- *	Return <0 on error to abort the inode change operation.
- *	Return 0 if inode_killpriv does not need to be called.
- *	Return >0 if inode_killpriv does need to be called.
- * @inode_killpriv:
- *	The setuid bit is being removed.  Remove similar security labels.
- *	Called with the dentry->d_inode->i_mutex held.
- *	@dentry is the dentry being changed.
- *	Return 0 on success.  If error is returned, then the operation
- *	causing setuid bit removal is failed.
- * @inode_getsecid:
- *	Get the secid associated with the node.
- *	@inode contains a pointer to the inode.
- *	@secid contains a pointer to the location where result will be saved.
- *	In case of failure, @secid will be set to zero.
- *
- * Security hooks for file operations
- *
- * @file_permission:
- *	Check file permissions before accessing an open file.  This hook is
- *	called by various operations that read or write files.  A security
- *	module can use this hook to perform additional checking on these
- *	operations, e.g.  to revalidate permissions on use to support privilege
- *	bracketing or policy changes.  Notice that this hook is used when the
- *	actual read/write operations are performed, whereas the
- *	inode_security_ops hook is called when a file is opened (as well as
- *	many other operations).
- *	Caveat:  Although this hook can be used to revalidate permissions for
- *	various system call operations that read or write files, it does not
- *	address the revalidation of permissions for memory-mapped files.
- *	Security modules must handle this separately if they need such
- *	revalidation.
- *	@file contains the file structure being accessed.
- *	@mask contains the requested permissions.
- *	Return 0 if permission is granted.
- * @file_alloc_security:
- *	Allocate and attach a security structure to the file->f_security field.
- *	The security field is initialized to NULL when the structure is first
- *	created.
- *	@file contains the file structure to secure.
- *	Return 0 if the hook is successful and permission is granted.
- * @file_free_security:
- *	Deallocate and free any security structures stored in file->f_security.
- *	@file contains the file structure being modified.
- * @file_ioctl:
- *	@file contains the file structure.
- *	@cmd contains the operation to perform.
- *	@arg contains the operational arguments.
- *	Check permission for an ioctl operation on @file.  Note that @arg
- *	sometimes represents a user space pointer; in other cases, it may be a
- *	simple integer value.  When @arg represents a user space pointer, it
- *	should never be used by the security module.
- *	Return 0 if permission is granted.
- * @mmap_addr :
- *	Check permissions for a mmap operation at @addr.
- *	@addr contains virtual address that will be used for the operation.
- *	Return 0 if permission is granted.
- * @mmap_file :
- *	Check permissions for a mmap operation.  The @file may be NULL, e.g.
- *	if mapping anonymous memory.
- *	@file contains the file structure for file to map (may be NULL).
- *	@reqprot contains the protection requested by the application.
- *	@prot contains the protection that will be applied by the kernel.
- *	@flags contains the operational flags.
- *	Return 0 if permission is granted.
- * @file_mprotect:
- *	Check permissions before changing memory access permissions.
- *	@vma contains the memory region to modify.
- *	@reqprot contains the protection requested by the application.
- *	@prot contains the protection that will be applied by the kernel.
- *	Return 0 if permission is granted.
- * @file_lock:
- *	Check permission before performing file locking operations.
- *	Note: this hook mediates both flock and fcntl style locks.
- *	@file contains the file structure.
- *	@cmd contains the posix-translated lock operation to perform
- *	(e.g. F_RDLCK, F_WRLCK).
- *	Return 0 if permission is granted.
- * @file_fcntl:
- *	Check permission before allowing the file operation specified by @cmd
- *	from being performed on the file @file.  Note that @arg sometimes
- *	represents a user space pointer; in other cases, it may be a simple
- *	integer value.  When @arg represents a user space pointer, it should
- *	never be used by the security module.
- *	@file contains the file structure.
- *	@cmd contains the operation to be performed.
- *	@arg contains the operational arguments.
- *	Return 0 if permission is granted.
- * @file_set_fowner:
- *	Save owner security information (typically from current->security) in
- *	file->f_security for later use by the send_sigiotask hook.
- *	@file contains the file structure to update.
- *	Return 0 on success.
- * @file_send_sigiotask:
- *	Check permission for the file owner @fown to send SIGIO or SIGURG to the
- *	process @tsk.  Note that this hook is sometimes called from interrupt.
- *	Note that the fown_struct, @fown, is never outside the context of a
- *	struct file, so the file structure (and associated security information)
- *	can always be obtained:
- *		container_of(fown, struct file, f_owner)
- *	@tsk contains the structure of task receiving signal.
- *	@fown contains the file owner information.
- *	@sig is the signal that will be sent.  When 0, kernel sends SIGIO.
- *	Return 0 if permission is granted.
- * @file_receive:
- *	This hook allows security modules to control the ability of a process
- *	to receive an open file descriptor via socket IPC.
- *	@file contains the file structure being received.
- *	Return 0 if permission is granted.
- * @file_open
- *	Save open-time permission checking state for later use upon
- *	file_permission, and recheck access if anything has changed
- *	since inode_permission.
- *
- * Security hooks for task operations.
- *
- * @task_create:
- *	Check permission before creating a child process.  See the clone(2)
- *	manual page for definitions of the @clone_flags.
- *	@clone_flags contains the flags indicating what should be shared.
- *	Return 0 if permission is granted.
- * @task_free:
- *	@task task being freed
- *	Handle release of task-related resources. (Note that this can be called
- *	from interrupt context.)
- * @cred_alloc_blank:
- *	@cred points to the credentials.
- *	@gfp indicates the atomicity of any memory allocations.
- *	Only allocate sufficient memory and attach to @cred such that
- *	cred_transfer() will not get ENOMEM.
- * @cred_free:
- *	@cred points to the credentials.
- *	Deallocate and clear the cred->security field in a set of credentials.
- * @cred_prepare:
- *	@new points to the new credentials.
- *	@old points to the original credentials.
- *	@gfp indicates the atomicity of any memory allocations.
- *	Prepare a new set of credentials by copying the data from the old set.
- * @cred_transfer:
- *	@new points to the new credentials.
- *	@old points to the original credentials.
- *	Transfer data from original creds to new creds
- * @kernel_act_as:
- *	Set the credentials for a kernel service to act as (subjective context).
- *	@new points to the credentials to be modified.
- *	@secid specifies the security ID to be set
- *	The current task must be the one that nominated @secid.
- *	Return 0 if successful.
- * @kernel_create_files_as:
- *	Set the file creation context in a set of credentials to be the same as
- *	the objective context of the specified inode.
- *	@new points to the credentials to be modified.
- *	@inode points to the inode to use as a reference.
- *	The current task must be the one that nominated @inode.
- *	Return 0 if successful.
- * @kernel_fw_from_file:
- *	Load firmware from userspace (not called for built-in firmware).
- *	@file contains the file structure pointing to the file containing
- *	the firmware to load. This argument will be NULL if the firmware
- *	was loaded via the uevent-triggered blob-based interface exposed
- *	by CONFIG_FW_LOADER_USER_HELPER.
- *	@buf pointer to buffer containing firmware contents.
- *	@size length of the firmware contents.
- *	Return 0 if permission is granted.
- * @kernel_module_request:
- *	Ability to trigger the kernel to automatically upcall to userspace for
- *	userspace to load a kernel module with the given name.
- *	@kmod_name name of the module requested by the kernel
- *	Return 0 if successful.
- * @kernel_module_from_file:
- *	Load a kernel module from userspace.
- *	@file contains the file structure pointing to the file containing
- *	the kernel module to load. If the module is being loaded from a blob,
- *	this argument will be NULL.
- *	Return 0 if permission is granted.
- * @task_fix_setuid:
- *	Update the module's state after setting one or more of the user
- *	identity attributes of the current process.  The @flags parameter
- *	indicates which of the set*uid system calls invoked this hook.  If
- *	@new is the set of credentials that will be installed.  Modifications
- *	should be made to this rather than to @current->cred.
- *	@old is the set of credentials that are being replaces
- *	@flags contains one of the LSM_SETID_* values.
- *	Return 0 on success.
- * @task_setpgid:
- *	Check permission before setting the process group identifier of the
- *	process @p to @pgid.
- *	@p contains the task_struct for process being modified.
- *	@pgid contains the new pgid.
- *	Return 0 if permission is granted.
- * @task_getpgid:
- *	Check permission before getting the process group identifier of the
- *	process @p.
- *	@p contains the task_struct for the process.
- *	Return 0 if permission is granted.
- * @task_getsid:
- *	Check permission before getting the session identifier of the process
- *	@p.
- *	@p contains the task_struct for the process.
- *	Return 0 if permission is granted.
- * @task_getsecid:
- *	Retrieve the security identifier of the process @p.
- *	@p contains the task_struct for the process and place is into @secid.
- *	In case of failure, @secid will be set to zero.
- *
- * @task_setnice:
- *	Check permission before setting the nice value of @p to @nice.
- *	@p contains the task_struct of process.
- *	@nice contains the new nice value.
- *	Return 0 if permission is granted.
- * @task_setioprio
- *	Check permission before setting the ioprio value of @p to @ioprio.
- *	@p contains the task_struct of process.
- *	@ioprio contains the new ioprio value
- *	Return 0 if permission is granted.
- * @task_getioprio
- *	Check permission before getting the ioprio value of @p.
- *	@p contains the task_struct of process.
- *	Return 0 if permission is granted.
- * @task_setrlimit:
- *	Check permission before setting the resource limits of the current
- *	process for @resource to @new_rlim.  The old resource limit values can
- *	be examined by dereferencing (current->signal->rlim + resource).
- *	@resource contains the resource whose limit is being set.
- *	@new_rlim contains the new limits for @resource.
- *	Return 0 if permission is granted.
- * @task_setscheduler:
- *	Check permission before setting scheduling policy and/or parameters of
- *	process @p based on @policy and @lp.
- *	@p contains the task_struct for process.
- *	@policy contains the scheduling policy.
- *	@lp contains the scheduling parameters.
- *	Return 0 if permission is granted.
- * @task_getscheduler:
- *	Check permission before obtaining scheduling information for process
- *	@p.
- *	@p contains the task_struct for process.
- *	Return 0 if permission is granted.
- * @task_movememory
- *	Check permission before moving memory owned by process @p.
- *	@p contains the task_struct for process.
- *	Return 0 if permission is granted.
- * @task_kill:
- *	Check permission before sending signal @sig to @p.  @info can be NULL,
- *	the constant 1, or a pointer to a siginfo structure.  If @info is 1 or
- *	SI_FROMKERNEL(info) is true, then the signal should be viewed as coming
- *	from the kernel and should typically be permitted.
- *	SIGIO signals are handled separately by the send_sigiotask hook in
- *	file_security_ops.
- *	@p contains the task_struct for process.
- *	@info contains the signal information.
- *	@sig contains the signal value.
- *	@secid contains the sid of the process where the signal originated
- *	Return 0 if permission is granted.
- * @task_wait:
- *	Check permission before allowing a process to reap a child process @p
- *	and collect its status information.
- *	@p contains the task_struct for process.
- *	Return 0 if permission is granted.
- * @task_prctl:
- *	Check permission before performing a process control operation on the
- *	current process.
- *	@option contains the operation.
- *	@arg2 contains a argument.
- *	@arg3 contains a argument.
- *	@arg4 contains a argument.
- *	@arg5 contains a argument.
- *	Return -ENOSYS if no-one wanted to handle this op, any other value to
- *	cause prctl() to return immediately with that value.
- * @task_to_inode:
- *	Set the security attributes for an inode based on an associated task's
- *	security attributes, e.g. for /proc/pid inodes.
- *	@p contains the task_struct for the task.
- *	@inode contains the inode structure for the inode.
- *
- * Security hooks for Netlink messaging.
- *
- * @netlink_send:
- *	Save security information for a netlink message so that permission
- *	checking can be performed when the message is processed.  The security
- *	information can be saved using the eff_cap field of the
- *	netlink_skb_parms structure.  Also may be used to provide fine
- *	grained control over message transmission.
- *	@sk associated sock of task sending the message.
- *	@skb contains the sk_buff structure for the netlink message.
- *	Return 0 if the information was successfully saved and message
- *	is allowed to be transmitted.
- *
- * Security hooks for Unix domain networking.
- *
- * @unix_stream_connect:
- *	Check permissions before establishing a Unix domain stream connection
- *	between @sock and @other.
- *	@sock contains the sock structure.
- *	@other contains the peer sock structure.
- *	@newsk contains the new sock structure.
- *	Return 0 if permission is granted.
- * @unix_may_send:
- *	Check permissions before connecting or sending datagrams from @sock to
- *	@other.
- *	@sock contains the socket structure.
- *	@other contains the peer socket structure.
- *	Return 0 if permission is granted.
- *
- * The @unix_stream_connect and @unix_may_send hooks were necessary because
- * Linux provides an alternative to the conventional file name space for Unix
- * domain sockets.  Whereas binding and connecting to sockets in the file name
- * space is mediated by the typical file permissions (and caught by the mknod
- * and permission hooks in inode_security_ops), binding and connecting to
- * sockets in the abstract name space is completely unmediated.  Sufficient
- * control of Unix domain sockets in the abstract name space isn't possible
- * using only the socket layer hooks, since we need to know the actual target
- * socket, which is not looked up until we are inside the af_unix code.
- *
- * Security hooks for socket operations.
- *
- * @socket_create:
- *	Check permissions prior to creating a new socket.
- *	@family contains the requested protocol family.
- *	@type contains the requested communications type.
- *	@protocol contains the requested protocol.
- *	@kern set to 1 if a kernel socket.
- *	Return 0 if permission is granted.
- * @socket_post_create:
- *	This hook allows a module to update or allocate a per-socket security
- *	structure. Note that the security field was not added directly to the
- *	socket structure, but rather, the socket security information is stored
- *	in the associated inode.  Typically, the inode alloc_security hook will
- *	allocate and and attach security information to
- *	sock->inode->i_security.  This hook may be used to update the
- *	sock->inode->i_security field with additional information that wasn't
- *	available when the inode was allocated.
- *	@sock contains the newly created socket structure.
- *	@family contains the requested protocol family.
- *	@type contains the requested communications type.
- *	@protocol contains the requested protocol.
- *	@kern set to 1 if a kernel socket.
- * @socket_bind:
- *	Check permission before socket protocol layer bind operation is
- *	performed and the socket @sock is bound to the address specified in the
- *	@address parameter.
- *	@sock contains the socket structure.
- *	@address contains the address to bind to.
- *	@addrlen contains the length of address.
- *	Return 0 if permission is granted.
- * @socket_connect:
- *	Check permission before socket protocol layer connect operation
- *	attempts to connect socket @sock to a remote address, @address.
- *	@sock contains the socket structure.
- *	@address contains the address of remote endpoint.
- *	@addrlen contains the length of address.
- *	Return 0 if permission is granted.
- * @socket_listen:
- *	Check permission before socket protocol layer listen operation.
- *	@sock contains the socket structure.
- *	@backlog contains the maximum length for the pending connection queue.
- *	Return 0 if permission is granted.
- * @socket_accept:
- *	Check permission before accepting a new connection.  Note that the new
- *	socket, @newsock, has been created and some information copied to it,
- *	but the accept operation has not actually been performed.
- *	@sock contains the listening socket structure.
- *	@newsock contains the newly created server socket for connection.
- *	Return 0 if permission is granted.
- * @socket_sendmsg:
- *	Check permission before transmitting a message to another socket.
- *	@sock contains the socket structure.
- *	@msg contains the message to be transmitted.
- *	@size contains the size of message.
- *	Return 0 if permission is granted.
- * @socket_recvmsg:
- *	Check permission before receiving a message from a socket.
- *	@sock contains the socket structure.
- *	@msg contains the message structure.
- *	@size contains the size of message structure.
- *	@flags contains the operational flags.
- *	Return 0 if permission is granted.
- * @socket_getsockname:
- *	Check permission before the local address (name) of the socket object
- *	@sock is retrieved.
- *	@sock contains the socket structure.
- *	Return 0 if permission is granted.
- * @socket_getpeername:
- *	Check permission before the remote address (name) of a socket object
- *	@sock is retrieved.
- *	@sock contains the socket structure.
- *	Return 0 if permission is granted.
- * @socket_getsockopt:
- *	Check permissions before retrieving the options associated with socket
- *	@sock.
- *	@sock contains the socket structure.
- *	@level contains the protocol level to retrieve option from.
- *	@optname contains the name of option to retrieve.
- *	Return 0 if permission is granted.
- * @socket_setsockopt:
- *	Check permissions before setting the options associated with socket
- *	@sock.
- *	@sock contains the socket structure.
- *	@level contains the protocol level to set options for.
- *	@optname contains the name of the option to set.
- *	Return 0 if permission is granted.
- * @socket_shutdown:
- *	Checks permission before all or part of a connection on the socket
- *	@sock is shut down.
- *	@sock contains the socket structure.
- *	@how contains the flag indicating how future sends and receives are handled.
- *	Return 0 if permission is granted.
- * @socket_sock_rcv_skb:
- *	Check permissions on incoming network packets.  This hook is distinct
- *	from Netfilter's IP input hooks since it is the first time that the
- *	incoming sk_buff @skb has been associated with a particular socket, @sk.
- *	Must not sleep inside this hook because some callers hold spinlocks.
- *	@sk contains the sock (not socket) associated with the incoming sk_buff.
- *	@skb contains the incoming network data.
- * @socket_getpeersec_stream:
- *	This hook allows the security module to provide peer socket security
- *	state for unix or connected tcp sockets to userspace via getsockopt
- *	SO_GETPEERSEC.  For tcp sockets this can be meaningful if the
- *	socket is associated with an ipsec SA.
- *	@sock is the local socket.
- *	@optval userspace memory where the security state is to be copied.
- *	@optlen userspace int where the module should copy the actual length
- *	of the security state.
- *	@len as input is the maximum length to copy to userspace provided
- *	by the caller.
- *	Return 0 if all is well, otherwise, typical getsockopt return
- *	values.
- * @socket_getpeersec_dgram:
- *	This hook allows the security module to provide peer socket security
- *	state for udp sockets on a per-packet basis to userspace via
- *	getsockopt SO_GETPEERSEC.  The application must first have indicated
- *	the IP_PASSSEC option via getsockopt.  It can then retrieve the
- *	security state returned by this hook for a packet via the SCM_SECURITY
- *	ancillary message type.
- *	@skb is the skbuff for the packet being queried
- *	@secdata is a pointer to a buffer in which to copy the security data
- *	@seclen is the maximum length for @secdata
- *	Return 0 on success, error on failure.
- * @sk_alloc_security:
- *	Allocate and attach a security structure to the sk->sk_security field,
- *	which is used to copy security attributes between local stream sockets.
- * @sk_free_security:
- *	Deallocate security structure.
- * @sk_clone_security:
- *	Clone/copy security structure.
- * @sk_getsecid:
- *	Retrieve the LSM-specific secid for the sock to enable caching of network
- *	authorizations.
- * @sock_graft:
- *	Sets the socket's isec sid to the sock's sid.
- * @inet_conn_request:
- *	Sets the openreq's sid to socket's sid with MLS portion taken from peer sid.
- * @inet_csk_clone:
- *	Sets the new child socket's sid to the openreq sid.
- * @inet_conn_established:
- *	Sets the connection's peersid to the secmark on skb.
- * @secmark_relabel_packet:
- *	check if the process should be allowed to relabel packets to the given secid
- * @security_secmark_refcount_inc
- *	tells the LSM to increment the number of secmark labeling rules loaded
- * @security_secmark_refcount_dec
- *	tells the LSM to decrement the number of secmark labeling rules loaded
- * @req_classify_flow:
- *	Sets the flow's sid to the openreq sid.
- * @tun_dev_alloc_security:
- *	This hook allows a module to allocate a security structure for a TUN
- *	device.
- *	@security pointer to a security structure pointer.
- *	Returns a zero on success, negative values on failure.
- * @tun_dev_free_security:
- *	This hook allows a module to free the security structure for a TUN
- *	device.
- *	@security pointer to the TUN device's security structure
- * @tun_dev_create:
- *	Check permissions prior to creating a new TUN device.
- * @tun_dev_attach_queue:
- *	Check permissions prior to attaching to a TUN device queue.
- *	@security pointer to the TUN device's security structure.
- * @tun_dev_attach:
- *	This hook can be used by the module to update any security state
- *	associated with the TUN device's sock structure.
- *	@sk contains the existing sock structure.
- *	@security pointer to the TUN device's security structure.
- * @tun_dev_open:
- *	This hook can be used by the module to update any security state
- *	associated with the TUN device's security structure.
- *	@security pointer to the TUN devices's security structure.
- * @skb_owned_by:
- *	This hook sets the packet's owning sock.
- *	@skb is the packet.
- *	@sk the sock which owns the packet.
- *
- * Security hooks for XFRM operations.
- *
- * @xfrm_policy_alloc_security:
- *	@ctxp is a pointer to the xfrm_sec_ctx being added to Security Policy
- *	Database used by the XFRM system.
- *	@sec_ctx contains the security context information being provided by
- *	the user-level policy update program (e.g., setkey).
- *	Allocate a security structure to the xp->security field; the security
- *	field is initialized to NULL when the xfrm_policy is allocated.
- *	Return 0 if operation was successful (memory to allocate, legal context)
- *	@gfp is to specify the context for the allocation
- * @xfrm_policy_clone_security:
- *	@old_ctx contains an existing xfrm_sec_ctx.
- *	@new_ctxp contains a new xfrm_sec_ctx being cloned from old.
- *	Allocate a security structure in new_ctxp that contains the
- *	information from the old_ctx structure.
- *	Return 0 if operation was successful (memory to allocate).
- * @xfrm_policy_free_security:
- *	@ctx contains the xfrm_sec_ctx
- *	Deallocate xp->security.
- * @xfrm_policy_delete_security:
- *	@ctx contains the xfrm_sec_ctx.
- *	Authorize deletion of xp->security.
- * @xfrm_state_alloc:
- *	@x contains the xfrm_state being added to the Security Association
- *	Database by the XFRM system.
- *	@sec_ctx contains the security context information being provided by
- *	the user-level SA generation program (e.g., setkey or racoon).
- *	Allocate a security structure to the x->security field; the security
- *	field is initialized to NULL when the xfrm_state is allocated. Set the
- *	context to correspond to sec_ctx. Return 0 if operation was successful
- *	(memory to allocate, legal context).
- * @xfrm_state_alloc_acquire:
- *	@x contains the xfrm_state being added to the Security Association
- *	Database by the XFRM system.
- *	@polsec contains the policy's security context.
- *	@secid contains the secid from which to take the mls portion of the
- *	context.
- *	Allocate a security structure to the x->security field; the security
- *	field is initialized to NULL when the xfrm_state is allocated. Set the
- *	context to correspond to secid. Return 0 if operation was successful
- *	(memory to allocate, legal context).
- * @xfrm_state_free_security:
- *	@x contains the xfrm_state.
- *	Deallocate x->security.
- * @xfrm_state_delete_security:
- *	@x contains the xfrm_state.
- *	Authorize deletion of x->security.
- * @xfrm_policy_lookup:
- *	@ctx contains the xfrm_sec_ctx for which the access control is being
- *	checked.
- *	@fl_secid contains the flow security label that is used to authorize
- *	access to the policy xp.
- *	@dir contains the direction of the flow (input or output).
- *	Check permission when a flow selects a xfrm_policy for processing
- *	XFRMs on a packet.  The hook is called when selecting either a
- *	per-socket policy or a generic xfrm policy.
- *	Return 0 if permission is granted, -ESRCH otherwise, or -errno
- *	on other errors.
- * @xfrm_state_pol_flow_match:
- *	@x contains the state to match.
- *	@xp contains the policy to check for a match.
- *	@fl contains the flow to check for a match.
- *	Return 1 if there is a match.
- * @xfrm_decode_session:
- *	@skb points to skb to decode.
- *	@secid points to the flow key secid to set.
- *	@ckall says if all xfrms used should be checked for same secid.
- *	Return 0 if ckall is zero or all xfrms used have the same secid.
- *
- * Security hooks affecting all Key Management operations
- *
- * @key_alloc:
- *	Permit allocation of a key and assign security data. Note that key does
- *	not have a serial number assigned at this point.
- *	@key points to the key.
- *	@flags is the allocation flags
- *	Return 0 if permission is granted, -ve error otherwise.
- * @key_free:
- *	Notification of destruction; free security data.
- *	@key points to the key.
- *	No return value.
- * @key_permission:
- *	See whether a specific operational right is granted to a process on a
- *	key.
- *	@key_ref refers to the key (key pointer + possession attribute bit).
- *	@cred points to the credentials to provide the context against which to
- *	evaluate the security data on the key.
- *	@perm describes the combination of permissions required of this key.
- *	Return 0 if permission is granted, -ve error otherwise.
- * @key_getsecurity:
- *	Get a textual representation of the security context attached to a key
- *	for the purposes of honouring KEYCTL_GETSECURITY.  This function
- *	allocates the storage for the NUL-terminated string and the caller
- *	should free it.
- *	@key points to the key to be queried.
- *	@_buffer points to a pointer that should be set to point to the
- *	resulting string (if no label or an error occurs).
- *	Return the length of the string (including terminating NUL) or -ve if
- *	an error.
- *	May also return 0 (and a NULL buffer pointer) if there is no label.
- *
- * Security hooks affecting all System V IPC operations.
- *
- * @ipc_permission:
- *	Check permissions for access to IPC
- *	@ipcp contains the kernel IPC permission structure
- *	@flag contains the desired (requested) permission set
- *	Return 0 if permission is granted.
- * @ipc_getsecid:
- *	Get the secid associated with the ipc object.
- *	@ipcp contains the kernel IPC permission structure.
- *	@secid contains a pointer to the location where result will be saved.
- *	In case of failure, @secid will be set to zero.
- *
- * Security hooks for individual messages held in System V IPC message queues
- * @msg_msg_alloc_security:
- *	Allocate and attach a security structure to the msg->security field.
- *	The security field is initialized to NULL when the structure is first
- *	created.
- *	@msg contains the message structure to be modified.
- *	Return 0 if operation was successful and permission is granted.
- * @msg_msg_free_security:
- *	Deallocate the security structure for this message.
- *	@msg contains the message structure to be modified.
- *
- * Security hooks for System V IPC Message Queues
- *
- * @msg_queue_alloc_security:
- *	Allocate and attach a security structure to the
- *	msq->q_perm.security field. The security field is initialized to
- *	NULL when the structure is first created.
- *	@msq contains the message queue structure to be modified.
- *	Return 0 if operation was successful and permission is granted.
- * @msg_queue_free_security:
- *	Deallocate security structure for this message queue.
- *	@msq contains the message queue structure to be modified.
- * @msg_queue_associate:
- *	Check permission when a message queue is requested through the
- *	msgget system call.  This hook is only called when returning the
- *	message queue identifier for an existing message queue, not when a
- *	new message queue is created.
- *	@msq contains the message queue to act upon.
- *	@msqflg contains the operation control flags.
- *	Return 0 if permission is granted.
- * @msg_queue_msgctl:
- *	Check permission when a message control operation specified by @cmd
- *	is to be performed on the message queue @msq.
- *	The @msq may be NULL, e.g. for IPC_INFO or MSG_INFO.
- *	@msq contains the message queue to act upon.  May be NULL.
- *	@cmd contains the operation to be performed.
- *	Return 0 if permission is granted.
- * @msg_queue_msgsnd:
- *	Check permission before a message, @msg, is enqueued on the message
- *	queue, @msq.
- *	@msq contains the message queue to send message to.
- *	@msg contains the message to be enqueued.
- *	@msqflg contains operational flags.
- *	Return 0 if permission is granted.
- * @msg_queue_msgrcv:
- *	Check permission before a message, @msg, is removed from the message
- *	queue, @msq.  The @target task structure contains a pointer to the
- *	process that will be receiving the message (not equal to the current
- *	process when inline receives are being performed).
- *	@msq contains the message queue to retrieve message from.
- *	@msg contains the message destination.
- *	@target contains the task structure for recipient process.
- *	@type contains the type of message requested.
- *	@mode contains the operational flags.
- *	Return 0 if permission is granted.
- *
- * Security hooks for System V Shared Memory Segments
- *
- * @shm_alloc_security:
- *	Allocate and attach a security structure to the shp->shm_perm.security
- *	field.  The security field is initialized to NULL when the structure is
- *	first created.
- *	@shp contains the shared memory structure to be modified.
- *	Return 0 if operation was successful and permission is granted.
- * @shm_free_security:
- *	Deallocate the security struct for this memory segment.
- *	@shp contains the shared memory structure to be modified.
- * @shm_associate:
- *	Check permission when a shared memory region is requested through the
- *	shmget system call.  This hook is only called when returning the shared
- *	memory region identifier for an existing region, not when a new shared
- *	memory region is created.
- *	@shp contains the shared memory structure to be modified.
- *	@shmflg contains the operation control flags.
- *	Return 0 if permission is granted.
- * @shm_shmctl:
- *	Check permission when a shared memory control operation specified by
- *	@cmd is to be performed on the shared memory region @shp.
- *	The @shp may be NULL, e.g. for IPC_INFO or SHM_INFO.
- *	@shp contains shared memory structure to be modified.
- *	@cmd contains the operation to be performed.
- *	Return 0 if permission is granted.
- * @shm_shmat:
- *	Check permissions prior to allowing the shmat system call to attach the
- *	shared memory segment @shp to the data segment of the calling process.
- *	The attaching address is specified by @shmaddr.
- *	@shp contains the shared memory structure to be modified.
- *	@shmaddr contains the address to attach memory region to.
- *	@shmflg contains the operational flags.
- *	Return 0 if permission is granted.
- *
- * Security hooks for System V Semaphores
- *
- * @sem_alloc_security:
- *	Allocate and attach a security structure to the sma->sem_perm.security
- *	field.  The security field is initialized to NULL when the structure is
- *	first created.
- *	@sma contains the semaphore structure
- *	Return 0 if operation was successful and permission is granted.
- * @sem_free_security:
- *	deallocate security struct for this semaphore
- *	@sma contains the semaphore structure.
- * @sem_associate:
- *	Check permission when a semaphore is requested through the semget
- *	system call.  This hook is only called when returning the semaphore
- *	identifier for an existing semaphore, not when a new one must be
- *	created.
- *	@sma contains the semaphore structure.
- *	@semflg contains the operation control flags.
- *	Return 0 if permission is granted.
- * @sem_semctl:
- *	Check permission when a semaphore operation specified by @cmd is to be
- *	performed on the semaphore @sma.  The @sma may be NULL, e.g. for
- *	IPC_INFO or SEM_INFO.
- *	@sma contains the semaphore structure.  May be NULL.
- *	@cmd contains the operation to be performed.
- *	Return 0 if permission is granted.
- * @sem_semop
- *	Check permissions before performing operations on members of the
- *	semaphore set @sma.  If the @alter flag is nonzero, the semaphore set
- *	may be modified.
- *	@sma contains the semaphore structure.
- *	@sops contains the operations to perform.
- *	@nsops contains the number of operations to perform.
- *	@alter contains the flag indicating whether changes are to be made.
- *	Return 0 if permission is granted.
- *
- * @binder_set_context_mgr
- *	Check whether @mgr is allowed to be the binder context manager.
- *	@mgr contains the task_struct for the task being registered.
- *	Return 0 if permission is granted.
- * @binder_transaction
- *	Check whether @from is allowed to invoke a binder transaction call
- *	to @to.
- *	@from contains the task_struct for the sending task.
- *	@to contains the task_struct for the receiving task.
- * @binder_transfer_binder
- *	Check whether @from is allowed to transfer a binder reference to @to.
- *	@from contains the task_struct for the sending task.
- *	@to contains the task_struct for the receiving task.
- * @binder_transfer_file
- *	Check whether @from is allowed to transfer @file to @to.
- *	@from contains the task_struct for the sending task.
- *	@file contains the struct file being transferred.
- *	@to contains the task_struct for the receiving task.
- *
- * @ptrace_access_check:
- *	Check permission before allowing the current process to trace the
- *	@child process.
- *	Security modules may also want to perform a process tracing check
- *	during an execve in the set_security or apply_creds hooks of
- *	tracing check during an execve in the bprm_set_creds hook of
- *	binprm_security_ops if the process is being traced and its security
- *	attributes would be changed by the execve.
- *	@child contains the task_struct structure for the target process.
- *	@mode contains the PTRACE_MODE flags indicating the form of access.
- *	Return 0 if permission is granted.
- * @ptrace_traceme:
- *	Check that the @parent process has sufficient permission to trace the
- *	current process before allowing the current process to present itself
- *	to the @parent process for tracing.
- *	@parent contains the task_struct structure for debugger process.
- *	Return 0 if permission is granted.
- * @capget:
- *	Get the @effective, @inheritable, and @permitted capability sets for
- *	the @target process.  The hook may also perform permission checking to
- *	determine if the current process is allowed to see the capability sets
- *	of the @target process.
- *	@target contains the task_struct structure for target process.
- *	@effective contains the effective capability set.
- *	@inheritable contains the inheritable capability set.
- *	@permitted contains the permitted capability set.
- *	Return 0 if the capability sets were successfully obtained.
- * @capset:
- *	Set the @effective, @inheritable, and @permitted capability sets for
- *	the current process.
- *	@new contains the new credentials structure for target process.
- *	@old contains the current credentials structure for target process.
- *	@effective contains the effective capability set.
- *	@inheritable contains the inheritable capability set.
- *	@permitted contains the permitted capability set.
- *	Return 0 and update @new if permission is granted.
- * @capable:
- *	Check whether the @tsk process has the @cap capability in the indicated
- *	credentials.
- *	@cred contains the credentials to use.
- *	@ns contains the user namespace we want the capability in
- *	@cap contains the capability <include/linux/capability.h>.
- *	@audit: Whether to write an audit message or not
- *	Return 0 if the capability is granted for @tsk.
- * @syslog:
- *	Check permission before accessing the kernel message ring or changing
- *	logging to the console.
- *	See the syslog(2) manual page for an explanation of the @type values.
- *	@type contains the type of action.
- *	@from_file indicates the context of action (if it came from /proc).
- *	Return 0 if permission is granted.
- * @settime:
- *	Check permission to change the system time.
- *	struct timespec and timezone are defined in include/linux/time.h
- *	@ts contains new time
- *	@tz contains new timezone
- *	Return 0 if permission is granted.
- * @vm_enough_memory:
- *	Check permissions for allocating a new virtual mapping.
- *	@mm contains the mm struct it is being added to.
- *	@pages contains the number of pages.
- *	Return 0 if permission is granted.
- *
- * @ismaclabel:
- *	Check if the extended attribute specified by @name
- *	represents a MAC label. Returns 1 if name is a MAC
- *	attribute otherwise returns 0.
- *	@name full extended attribute name to check against
- *	LSM as a MAC label.
- *
- * @secid_to_secctx:
- *	Convert secid to security context.  If secdata is NULL the length of
- *	the result will be returned in seclen, but no secdata will be returned.
- *	This does mean that the length could change between calls to check the
- *	length and the next call which actually allocates and returns the secdata.
- *	@secid contains the security ID.
- *	@secdata contains the pointer that stores the converted security context.
- *	@seclen pointer which contains the length of the data
- * @secctx_to_secid:
- *	Convert security context to secid.
- *	@secid contains the pointer to the generated security ID.
- *	@secdata contains the security context.
- *
- * @release_secctx:
- *	Release the security context.
- *	@secdata contains the security context.
- *	@seclen contains the length of the security context.
- *
- * Security hooks for Audit
- *
- * @audit_rule_init:
- *	Allocate and initialize an LSM audit rule structure.
- *	@field contains the required Audit action. Fields flags are defined in include/linux/audit.h
- *	@op contains the operator the rule uses.
- *	@rulestr contains the context where the rule will be applied to.
- *	@lsmrule contains a pointer to receive the result.
- *	Return 0 if @lsmrule has been successfully set,
- *	-EINVAL in case of an invalid rule.
- *
- * @audit_rule_known:
- *	Specifies whether given @rule contains any fields related to current LSM.
- *	@rule contains the audit rule of interest.
- *	Return 1 in case of relation found, 0 otherwise.
- *
- * @audit_rule_match:
- *	Determine if given @secid matches a rule previously approved
- *	by @audit_rule_known.
- *	@secid contains the security id in question.
- *	@field contains the field which relates to current LSM.
- *	@op contains the operator that will be used for matching.
- *	@rule points to the audit rule that will be checked against.
- *	@actx points to the audit context associated with the check.
- *	Return 1 if secid matches the rule, 0 if it does not, -ERRNO on failure.
- *
- * @audit_rule_free:
- *	Deallocate the LSM audit rule structure previously allocated by
- *	audit_rule_init.
- *	@rule contains the allocated rule
- *
- * @inode_notifysecctx:
- *	Notify the security module of what the security context of an inode
- *	should be.  Initializes the incore security context managed by the
- *	security module for this inode.  Example usage:  NFS client invokes
- *	this hook to initialize the security context in its incore inode to the
- *	value provided by the server for the file when the server returned the
- *	file's attributes to the client.
- *
- * 	Must be called with inode->i_mutex locked.
- *
- * 	@inode we wish to set the security context of.
- * 	@ctx contains the string which we wish to set in the inode.
- * 	@ctxlen contains the length of @ctx.
- *
- * @inode_setsecctx:
- * 	Change the security context of an inode.  Updates the
- * 	incore security context managed by the security module and invokes the
- * 	fs code as needed (via __vfs_setxattr_noperm) to update any backing
- * 	xattrs that represent the context.  Example usage:  NFS server invokes
- * 	this hook to change the security context in its incore inode and on the
- * 	backing filesystem to a value provided by the client on a SETATTR
- * 	operation.
- *
- * 	Must be called with inode->i_mutex locked.
- *
- * 	@dentry contains the inode we wish to set the security context of.
- * 	@ctx contains the string which we wish to set in the inode.
- * 	@ctxlen contains the length of @ctx.
- *
- * @inode_getsecctx:
- *	On success, returns 0 and fills out @ctx and @ctxlen with the security
- *	context for the given @inode.
- *
- * 	@inode we wish to get the security context of.
- *	@ctx is a pointer in which to place the allocated security context.
- *	@ctxlen points to the place to put the length of @ctx.
- * This is the main security structure.
- */
-struct security_operations {
-	char name[SECURITY_NAME_MAX + 1];
-
-	int (*binder_set_context_mgr) (struct task_struct *mgr);
-	int (*binder_transaction) (struct task_struct *from,
-				   struct task_struct *to);
-	int (*binder_transfer_binder) (struct task_struct *from,
-				       struct task_struct *to);
-	int (*binder_transfer_file) (struct task_struct *from,
-				     struct task_struct *to, struct file *file);
-
-	int (*ptrace_access_check) (struct task_struct *child, unsigned int mode);
-	int (*ptrace_traceme) (struct task_struct *parent);
-	int (*capget) (struct task_struct *target,
-		       kernel_cap_t *effective,
-		       kernel_cap_t *inheritable, kernel_cap_t *permitted);
-	int (*capset) (struct cred *new,
-		       const struct cred *old,
-		       const kernel_cap_t *effective,
-		       const kernel_cap_t *inheritable,
-		       const kernel_cap_t *permitted);
-	int (*capable) (const struct cred *cred, struct user_namespace *ns,
-			int cap, int audit);
-	int (*quotactl) (int cmds, int type, int id, struct super_block *sb);
-	int (*quota_on) (struct dentry *dentry);
-	int (*syslog) (int type);
-	int (*settime) (const struct timespec *ts, const struct timezone *tz);
-	int (*vm_enough_memory) (struct mm_struct *mm, long pages);
-
-	int (*bprm_set_creds) (struct linux_binprm *bprm);
-	int (*bprm_check_security) (struct linux_binprm *bprm);
-	int (*bprm_secureexec) (struct linux_binprm *bprm);
-	void (*bprm_committing_creds) (struct linux_binprm *bprm);
-	void (*bprm_committed_creds) (struct linux_binprm *bprm);
-
-	int (*sb_alloc_security) (struct super_block *sb);
-	void (*sb_free_security) (struct super_block *sb);
-	int (*sb_copy_data) (char *orig, char *copy);
-	int (*sb_remount) (struct super_block *sb, void *data);
-	int (*sb_kern_mount) (struct super_block *sb, int flags, void *data);
-	int (*sb_show_options) (struct seq_file *m, struct super_block *sb);
-	int (*sb_statfs) (struct dentry *dentry);
-	int (*sb_mount) (const char *dev_name, struct path *path,
-			 const char *type, unsigned long flags, void *data);
-	int (*sb_umount) (struct vfsmount *mnt, int flags);
-	int (*sb_pivotroot) (struct path *old_path,
-			     struct path *new_path);
-	int (*sb_set_mnt_opts) (struct super_block *sb,
-				struct security_mnt_opts *opts,
-				unsigned long kern_flags,
-				unsigned long *set_kern_flags);
-	int (*sb_clone_mnt_opts) (const struct super_block *oldsb,
-				   struct super_block *newsb);
-	int (*sb_parse_opts_str) (char *options, struct security_mnt_opts *opts);
-	int (*dentry_init_security) (struct dentry *dentry, int mode,
-					struct qstr *name, void **ctx,
-					u32 *ctxlen);
-
-
-#ifdef CONFIG_SECURITY_PATH
-	int (*path_unlink) (struct path *dir, struct dentry *dentry);
-	int (*path_mkdir) (struct path *dir, struct dentry *dentry, umode_t mode);
-	int (*path_rmdir) (struct path *dir, struct dentry *dentry);
-	int (*path_mknod) (struct path *dir, struct dentry *dentry, umode_t mode,
-			   unsigned int dev);
-	int (*path_truncate) (struct path *path);
-	int (*path_symlink) (struct path *dir, struct dentry *dentry,
-			     const char *old_name);
-	int (*path_link) (struct dentry *old_dentry, struct path *new_dir,
-			  struct dentry *new_dentry);
-	int (*path_rename) (struct path *old_dir, struct dentry *old_dentry,
-			    struct path *new_dir, struct dentry *new_dentry);
-	int (*path_chmod) (struct path *path, umode_t mode);
-	int (*path_chown) (struct path *path, kuid_t uid, kgid_t gid);
-	int (*path_chroot) (struct path *path);
-#endif
-
-	int (*inode_alloc_security) (struct inode *inode);
-	void (*inode_free_security) (struct inode *inode);
-	int (*inode_init_security) (struct inode *inode, struct inode *dir,
-				    const struct qstr *qstr, const char **name,
-				    void **value, size_t *len);
-	int (*inode_create) (struct inode *dir,
-			     struct dentry *dentry, umode_t mode);
-	int (*inode_link) (struct dentry *old_dentry,
-			   struct inode *dir, struct dentry *new_dentry);
-	int (*inode_unlink) (struct inode *dir, struct dentry *dentry);
-	int (*inode_symlink) (struct inode *dir,
-			      struct dentry *dentry, const char *old_name);
-	int (*inode_mkdir) (struct inode *dir, struct dentry *dentry, umode_t mode);
-	int (*inode_rmdir) (struct inode *dir, struct dentry *dentry);
-	int (*inode_mknod) (struct inode *dir, struct dentry *dentry,
-			    umode_t mode, dev_t dev);
-	int (*inode_rename) (struct inode *old_dir, struct dentry *old_dentry,
-			     struct inode *new_dir, struct dentry *new_dentry);
-	int (*inode_readlink) (struct dentry *dentry);
-	int (*inode_follow_link) (struct dentry *dentry, struct inode *inode,
-				  bool rcu);
-	int (*inode_permission) (struct inode *inode, int mask);
-	int (*inode_setattr)	(struct dentry *dentry, struct iattr *attr);
-	int (*inode_getattr) (const struct path *path);
-	int (*inode_setxattr) (struct dentry *dentry, const char *name,
-			       const void *value, size_t size, int flags);
-	void (*inode_post_setxattr) (struct dentry *dentry, const char *name,
-				     const void *value, size_t size, int flags);
-	int (*inode_getxattr) (struct dentry *dentry, const char *name);
-	int (*inode_listxattr) (struct dentry *dentry);
-	int (*inode_removexattr) (struct dentry *dentry, const char *name);
-	int (*inode_need_killpriv) (struct dentry *dentry);
-	int (*inode_killpriv) (struct dentry *dentry);
-	int (*inode_getsecurity) (const struct inode *inode, const char *name, void **buffer, bool alloc);
-	int (*inode_setsecurity) (struct inode *inode, const char *name, const void *value, size_t size, int flags);
-	int (*inode_listsecurity) (struct inode *inode, char *buffer, size_t buffer_size);
-	void (*inode_getsecid) (const struct inode *inode, u32 *secid);
-
-	int (*file_permission) (struct file *file, int mask);
-	int (*file_alloc_security) (struct file *file);
-	void (*file_free_security) (struct file *file);
-	int (*file_ioctl) (struct file *file, unsigned int cmd,
-			   unsigned long arg);
-	int (*mmap_addr) (unsigned long addr);
-	int (*mmap_file) (struct file *file,
-			  unsigned long reqprot, unsigned long prot,
-			  unsigned long flags);
-	int (*file_mprotect) (struct vm_area_struct *vma,
-			      unsigned long reqprot,
-			      unsigned long prot);
-	int (*file_lock) (struct file *file, unsigned int cmd);
-	int (*file_fcntl) (struct file *file, unsigned int cmd,
-			   unsigned long arg);
-	void (*file_set_fowner) (struct file *file);
-	int (*file_send_sigiotask) (struct task_struct *tsk,
-				    struct fown_struct *fown, int sig);
-	int (*file_receive) (struct file *file);
-	int (*file_open) (struct file *file, const struct cred *cred);
-
-	int (*task_create) (unsigned long clone_flags);
-	void (*task_free) (struct task_struct *task);
-	int (*cred_alloc_blank) (struct cred *cred, gfp_t gfp);
-	void (*cred_free) (struct cred *cred);
-	int (*cred_prepare)(struct cred *new, const struct cred *old,
-			    gfp_t gfp);
-	void (*cred_transfer)(struct cred *new, const struct cred *old);
-	int (*kernel_act_as)(struct cred *new, u32 secid);
-	int (*kernel_create_files_as)(struct cred *new, struct inode *inode);
-	int (*kernel_fw_from_file)(struct file *file, char *buf, size_t size);
-	int (*kernel_module_request)(char *kmod_name);
-	int (*kernel_module_from_file)(struct file *file);
-	int (*task_fix_setuid) (struct cred *new, const struct cred *old,
-				int flags);
-	int (*task_setpgid) (struct task_struct *p, pid_t pgid);
-	int (*task_getpgid) (struct task_struct *p);
-	int (*task_getsid) (struct task_struct *p);
-	void (*task_getsecid) (struct task_struct *p, u32 *secid);
-	int (*task_setnice) (struct task_struct *p, int nice);
-	int (*task_setioprio) (struct task_struct *p, int ioprio);
-	int (*task_getioprio) (struct task_struct *p);
-	int (*task_setrlimit) (struct task_struct *p, unsigned int resource,
-			struct rlimit *new_rlim);
-	int (*task_setscheduler) (struct task_struct *p);
-	int (*task_getscheduler) (struct task_struct *p);
-	int (*task_movememory) (struct task_struct *p);
-	int (*task_kill) (struct task_struct *p,
-			  struct siginfo *info, int sig, u32 secid);
-	int (*task_wait) (struct task_struct *p);
-	int (*task_prctl) (int option, unsigned long arg2,
-			   unsigned long arg3, unsigned long arg4,
-			   unsigned long arg5);
-	void (*task_to_inode) (struct task_struct *p, struct inode *inode);
-
-	int (*ipc_permission) (struct kern_ipc_perm *ipcp, short flag);
-	void (*ipc_getsecid) (struct kern_ipc_perm *ipcp, u32 *secid);
-
-	int (*msg_msg_alloc_security) (struct msg_msg *msg);
-	void (*msg_msg_free_security) (struct msg_msg *msg);
-
-	int (*msg_queue_alloc_security) (struct msg_queue *msq);
-	void (*msg_queue_free_security) (struct msg_queue *msq);
-	int (*msg_queue_associate) (struct msg_queue *msq, int msqflg);
-	int (*msg_queue_msgctl) (struct msg_queue *msq, int cmd);
-	int (*msg_queue_msgsnd) (struct msg_queue *msq,
-				 struct msg_msg *msg, int msqflg);
-	int (*msg_queue_msgrcv) (struct msg_queue *msq,
-				 struct msg_msg *msg,
-				 struct task_struct *target,
-				 long type, int mode);
-
-	int (*shm_alloc_security) (struct shmid_kernel *shp);
-	void (*shm_free_security) (struct shmid_kernel *shp);
-	int (*shm_associate) (struct shmid_kernel *shp, int shmflg);
-	int (*shm_shmctl) (struct shmid_kernel *shp, int cmd);
-	int (*shm_shmat) (struct shmid_kernel *shp,
-			  char __user *shmaddr, int shmflg);
-
-	int (*sem_alloc_security) (struct sem_array *sma);
-	void (*sem_free_security) (struct sem_array *sma);
-	int (*sem_associate) (struct sem_array *sma, int semflg);
-	int (*sem_semctl) (struct sem_array *sma, int cmd);
-	int (*sem_semop) (struct sem_array *sma,
-			  struct sembuf *sops, unsigned nsops, int alter);
-
-	int (*netlink_send) (struct sock *sk, struct sk_buff *skb);
-
-	void (*d_instantiate) (struct dentry *dentry, struct inode *inode);
-
-	int (*getprocattr) (struct task_struct *p, char *name, char **value);
-	int (*setprocattr) (struct task_struct *p, char *name, void *value, size_t size);
-	int (*ismaclabel) (const char *name);
-	int (*secid_to_secctx) (u32 secid, char **secdata, u32 *seclen);
-	int (*secctx_to_secid) (const char *secdata, u32 seclen, u32 *secid);
-	void (*release_secctx) (char *secdata, u32 seclen);
-
-	int (*inode_notifysecctx)(struct inode *inode, void *ctx, u32 ctxlen);
-	int (*inode_setsecctx)(struct dentry *dentry, void *ctx, u32 ctxlen);
-	int (*inode_getsecctx)(struct inode *inode, void **ctx, u32 *ctxlen);
-
-#ifdef CONFIG_SECURITY_NETWORK
-	int (*unix_stream_connect) (struct sock *sock, struct sock *other, struct sock *newsk);
-	int (*unix_may_send) (struct socket *sock, struct socket *other);
-
-	int (*socket_create) (int family, int type, int protocol, int kern);
-	int (*socket_post_create) (struct socket *sock, int family,
-				   int type, int protocol, int kern);
-	int (*socket_bind) (struct socket *sock,
-			    struct sockaddr *address, int addrlen);
-	int (*socket_connect) (struct socket *sock,
-			       struct sockaddr *address, int addrlen);
-	int (*socket_listen) (struct socket *sock, int backlog);
-	int (*socket_accept) (struct socket *sock, struct socket *newsock);
-	int (*socket_sendmsg) (struct socket *sock,
-			       struct msghdr *msg, int size);
-	int (*socket_recvmsg) (struct socket *sock,
-			       struct msghdr *msg, int size, int flags);
-	int (*socket_getsockname) (struct socket *sock);
-	int (*socket_getpeername) (struct socket *sock);
-	int (*socket_getsockopt) (struct socket *sock, int level, int optname);
-	int (*socket_setsockopt) (struct socket *sock, int level, int optname);
-	int (*socket_shutdown) (struct socket *sock, int how);
-	int (*socket_sock_rcv_skb) (struct sock *sk, struct sk_buff *skb);
-	int (*socket_getpeersec_stream) (struct socket *sock, char __user *optval, int __user *optlen, unsigned len);
-	int (*socket_getpeersec_dgram) (struct socket *sock, struct sk_buff *skb, u32 *secid);
-	int (*sk_alloc_security) (struct sock *sk, int family, gfp_t priority);
-	void (*sk_free_security) (struct sock *sk);
-	void (*sk_clone_security) (const struct sock *sk, struct sock *newsk);
-	void (*sk_getsecid) (struct sock *sk, u32 *secid);
-	void (*sock_graft) (struct sock *sk, struct socket *parent);
-	int (*inet_conn_request) (struct sock *sk, struct sk_buff *skb,
-				  struct request_sock *req);
-	void (*inet_csk_clone) (struct sock *newsk, const struct request_sock *req);
-	void (*inet_conn_established) (struct sock *sk, struct sk_buff *skb);
-	int (*secmark_relabel_packet) (u32 secid);
-	void (*secmark_refcount_inc) (void);
-	void (*secmark_refcount_dec) (void);
-	void (*req_classify_flow) (const struct request_sock *req, struct flowi *fl);
-	int (*tun_dev_alloc_security) (void **security);
-	void (*tun_dev_free_security) (void *security);
-	int (*tun_dev_create) (void);
-	int (*tun_dev_attach_queue) (void *security);
-	int (*tun_dev_attach) (struct sock *sk, void *security);
-	int (*tun_dev_open) (void *security);
-#endif	/* CONFIG_SECURITY_NETWORK */
-
-#ifdef CONFIG_SECURITY_NETWORK_XFRM
-	int (*xfrm_policy_alloc_security) (struct xfrm_sec_ctx **ctxp,
-			struct xfrm_user_sec_ctx *sec_ctx, gfp_t gfp);
-	int (*xfrm_policy_clone_security) (struct xfrm_sec_ctx *old_ctx, struct xfrm_sec_ctx **new_ctx);
-	void (*xfrm_policy_free_security) (struct xfrm_sec_ctx *ctx);
-	int (*xfrm_policy_delete_security) (struct xfrm_sec_ctx *ctx);
-	int (*xfrm_state_alloc) (struct xfrm_state *x,
-				 struct xfrm_user_sec_ctx *sec_ctx);
-	int (*xfrm_state_alloc_acquire) (struct xfrm_state *x,
-					 struct xfrm_sec_ctx *polsec,
-					 u32 secid);
-	void (*xfrm_state_free_security) (struct xfrm_state *x);
-	int (*xfrm_state_delete_security) (struct xfrm_state *x);
-	int (*xfrm_policy_lookup) (struct xfrm_sec_ctx *ctx, u32 fl_secid, u8 dir);
-	int (*xfrm_state_pol_flow_match) (struct xfrm_state *x,
-					  struct xfrm_policy *xp,
-					  const struct flowi *fl);
-	int (*xfrm_decode_session) (struct sk_buff *skb, u32 *secid, int ckall);
-#endif	/* CONFIG_SECURITY_NETWORK_XFRM */
-
-	/* key management security hooks */
-#ifdef CONFIG_KEYS
-	int (*key_alloc) (struct key *key, const struct cred *cred, unsigned long flags);
-	void (*key_free) (struct key *key);
-	int (*key_permission) (key_ref_t key_ref,
-			       const struct cred *cred,
-			       unsigned perm);
-	int (*key_getsecurity)(struct key *key, char **_buffer);
-#endif	/* CONFIG_KEYS */
-
-#ifdef CONFIG_AUDIT
-	int (*audit_rule_init) (u32 field, u32 op, char *rulestr, void **lsmrule);
-	int (*audit_rule_known) (struct audit_krule *krule);
-	int (*audit_rule_match) (u32 secid, u32 field, u32 op, void *lsmrule,
-				 struct audit_context *actx);
-	void (*audit_rule_free) (void *lsmrule);
-#endif /* CONFIG_AUDIT */
-};
-
-=======
->>>>>>> b3bddffd
 /* prototypes */
 extern int security_init(void);
 
