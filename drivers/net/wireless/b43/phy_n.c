/*

  Broadcom B43 wireless driver
  IEEE 802.11n PHY support

  Copyright (c) 2008 Michael Buesch <mb@bu3sch.de>

  This program is free software; you can redistribute it and/or modify
  it under the terms of the GNU General Public License as published by
  the Free Software Foundation; either version 2 of the License, or
  (at your option) any later version.

  This program is distributed in the hope that it will be useful,
  but WITHOUT ANY WARRANTY; without even the implied warranty of
  MERCHANTABILITY or FITNESS FOR A PARTICULAR PURPOSE.  See the
  GNU General Public License for more details.

  You should have received a copy of the GNU General Public License
  along with this program; see the file COPYING.  If not, write to
  the Free Software Foundation, Inc., 51 Franklin Steet, Fifth Floor,
  Boston, MA 02110-1301, USA.

*/

#include <linux/delay.h>
#include <linux/slab.h>
#include <linux/types.h>

#include "b43.h"
#include "phy_n.h"
#include "tables_nphy.h"
#include "radio_2055.h"
#include "radio_2056.h"
#include "main.h"

struct nphy_txgains {
	u16 txgm[2];
	u16 pga[2];
	u16 pad[2];
	u16 ipa[2];
};

struct nphy_iqcal_params {
	u16 txgm;
	u16 pga;
	u16 pad;
	u16 ipa;
	u16 cal_gain;
	u16 ncorr[5];
};

struct nphy_iq_est {
	s32 iq0_prod;
	u32 i0_pwr;
	u32 q0_pwr;
	s32 iq1_prod;
	u32 i1_pwr;
	u32 q1_pwr;
};

enum b43_nphy_rf_sequence {
	B43_RFSEQ_RX2TX,
	B43_RFSEQ_TX2RX,
	B43_RFSEQ_RESET2RX,
	B43_RFSEQ_UPDATE_GAINH,
	B43_RFSEQ_UPDATE_GAINL,
	B43_RFSEQ_UPDATE_GAINU,
};

enum b43_nphy_rssi_type {
	B43_NPHY_RSSI_X = 0,
	B43_NPHY_RSSI_Y,
	B43_NPHY_RSSI_Z,
	B43_NPHY_RSSI_PWRDET,
	B43_NPHY_RSSI_TSSI_I,
	B43_NPHY_RSSI_TSSI_Q,
	B43_NPHY_RSSI_TBD,
};

static void b43_nphy_stay_in_carrier_search(struct b43_wldev *dev,
						bool enable);
static void b43_nphy_set_rf_sequence(struct b43_wldev *dev, u8 cmd,
					u8 *events, u8 *delays, u8 length);
static void b43_nphy_force_rf_sequence(struct b43_wldev *dev,
				       enum b43_nphy_rf_sequence seq);
static void b43_nphy_rf_control_override(struct b43_wldev *dev, u16 field,
						u16 value, u8 core, bool off);
static void b43_nphy_rf_control_intc_override(struct b43_wldev *dev, u8 field,
						u16 value, u8 core);

void b43_nphy_set_rxantenna(struct b43_wldev *dev, int antenna)
{//TODO
}

static void b43_nphy_op_adjust_txpower(struct b43_wldev *dev)
{//TODO
}

static enum b43_txpwr_result b43_nphy_op_recalc_txpower(struct b43_wldev *dev,
							bool ignore_tssi)
{//TODO
	return B43_TXPWR_RES_DONE;
}

static void b43_chantab_radio_upload(struct b43_wldev *dev,
				const struct b43_nphy_channeltab_entry_rev2 *e)
{
	b43_radio_write(dev, B2055_PLL_REF, e->radio_pll_ref);
	b43_radio_write(dev, B2055_RF_PLLMOD0, e->radio_rf_pllmod0);
	b43_radio_write(dev, B2055_RF_PLLMOD1, e->radio_rf_pllmod1);
	b43_radio_write(dev, B2055_VCO_CAPTAIL, e->radio_vco_captail);
	b43_read32(dev, B43_MMIO_MACCTL); /* flush writes */

	b43_radio_write(dev, B2055_VCO_CAL1, e->radio_vco_cal1);
	b43_radio_write(dev, B2055_VCO_CAL2, e->radio_vco_cal2);
	b43_radio_write(dev, B2055_PLL_LFC1, e->radio_pll_lfc1);
	b43_radio_write(dev, B2055_PLL_LFR1, e->radio_pll_lfr1);
	b43_read32(dev, B43_MMIO_MACCTL); /* flush writes */

	b43_radio_write(dev, B2055_PLL_LFC2, e->radio_pll_lfc2);
	b43_radio_write(dev, B2055_LGBUF_CENBUF, e->radio_lgbuf_cenbuf);
	b43_radio_write(dev, B2055_LGEN_TUNE1, e->radio_lgen_tune1);
	b43_radio_write(dev, B2055_LGEN_TUNE2, e->radio_lgen_tune2);
	b43_read32(dev, B43_MMIO_MACCTL); /* flush writes */

	b43_radio_write(dev, B2055_C1_LGBUF_ATUNE, e->radio_c1_lgbuf_atune);
	b43_radio_write(dev, B2055_C1_LGBUF_GTUNE, e->radio_c1_lgbuf_gtune);
	b43_radio_write(dev, B2055_C1_RX_RFR1, e->radio_c1_rx_rfr1);
	b43_radio_write(dev, B2055_C1_TX_PGAPADTN, e->radio_c1_tx_pgapadtn);
	b43_read32(dev, B43_MMIO_MACCTL); /* flush writes */

	b43_radio_write(dev, B2055_C1_TX_MXBGTRIM, e->radio_c1_tx_mxbgtrim);
	b43_radio_write(dev, B2055_C2_LGBUF_ATUNE, e->radio_c2_lgbuf_atune);
	b43_radio_write(dev, B2055_C2_LGBUF_GTUNE, e->radio_c2_lgbuf_gtune);
	b43_radio_write(dev, B2055_C2_RX_RFR1, e->radio_c2_rx_rfr1);
	b43_read32(dev, B43_MMIO_MACCTL); /* flush writes */

	b43_radio_write(dev, B2055_C2_TX_PGAPADTN, e->radio_c2_tx_pgapadtn);
	b43_radio_write(dev, B2055_C2_TX_MXBGTRIM, e->radio_c2_tx_mxbgtrim);
}

static void b43_chantab_radio_2056_upload(struct b43_wldev *dev,
				const struct b43_nphy_channeltab_entry_rev3 *e)
{
	b43_radio_write(dev, B2056_SYN_PLL_VCOCAL1, e->radio_syn_pll_vcocal1);
	b43_radio_write(dev, B2056_SYN_PLL_VCOCAL2, e->radio_syn_pll_vcocal2);
	b43_radio_write(dev, B2056_SYN_PLL_REFDIV, e->radio_syn_pll_refdiv);
	b43_radio_write(dev, B2056_SYN_PLL_MMD2, e->radio_syn_pll_mmd2);
	b43_radio_write(dev, B2056_SYN_PLL_MMD1, e->radio_syn_pll_mmd1);
	b43_radio_write(dev, B2056_SYN_PLL_LOOPFILTER1,
					e->radio_syn_pll_loopfilter1);
	b43_radio_write(dev, B2056_SYN_PLL_LOOPFILTER2,
					e->radio_syn_pll_loopfilter2);
	b43_radio_write(dev, B2056_SYN_PLL_LOOPFILTER3,
					e->radio_syn_pll_loopfilter3);
	b43_radio_write(dev, B2056_SYN_PLL_LOOPFILTER4,
					e->radio_syn_pll_loopfilter4);
	b43_radio_write(dev, B2056_SYN_PLL_LOOPFILTER5,
					e->radio_syn_pll_loopfilter5);
	b43_radio_write(dev, B2056_SYN_RESERVED_ADDR27,
					e->radio_syn_reserved_addr27);
	b43_radio_write(dev, B2056_SYN_RESERVED_ADDR28,
					e->radio_syn_reserved_addr28);
	b43_radio_write(dev, B2056_SYN_RESERVED_ADDR29,
					e->radio_syn_reserved_addr29);
	b43_radio_write(dev, B2056_SYN_LOGEN_VCOBUF1,
					e->radio_syn_logen_vcobuf1);
	b43_radio_write(dev, B2056_SYN_LOGEN_MIXER2, e->radio_syn_logen_mixer2);
	b43_radio_write(dev, B2056_SYN_LOGEN_BUF3, e->radio_syn_logen_buf3);
	b43_radio_write(dev, B2056_SYN_LOGEN_BUF4, e->radio_syn_logen_buf4);

	b43_radio_write(dev, B2056_RX0 | B2056_RX_LNAA_TUNE,
					e->radio_rx0_lnaa_tune);
	b43_radio_write(dev, B2056_RX0 | B2056_RX_LNAG_TUNE,
					e->radio_rx0_lnag_tune);

	b43_radio_write(dev, B2056_TX0 | B2056_TX_INTPAA_BOOST_TUNE,
					e->radio_tx0_intpaa_boost_tune);
	b43_radio_write(dev, B2056_TX0 | B2056_TX_INTPAG_BOOST_TUNE,
					e->radio_tx0_intpag_boost_tune);
	b43_radio_write(dev, B2056_TX0 | B2056_TX_PADA_BOOST_TUNE,
					e->radio_tx0_pada_boost_tune);
	b43_radio_write(dev, B2056_TX0 | B2056_TX_PADG_BOOST_TUNE,
					e->radio_tx0_padg_boost_tune);
	b43_radio_write(dev, B2056_TX0 | B2056_TX_PGAA_BOOST_TUNE,
					e->radio_tx0_pgaa_boost_tune);
	b43_radio_write(dev, B2056_TX0 | B2056_TX_PGAG_BOOST_TUNE,
					e->radio_tx0_pgag_boost_tune);
	b43_radio_write(dev, B2056_TX0 | B2056_TX_MIXA_BOOST_TUNE,
					e->radio_tx0_mixa_boost_tune);
	b43_radio_write(dev, B2056_TX0 | B2056_TX_MIXG_BOOST_TUNE,
					e->radio_tx0_mixg_boost_tune);

	b43_radio_write(dev, B2056_RX1 | B2056_RX_LNAA_TUNE,
					e->radio_rx1_lnaa_tune);
	b43_radio_write(dev, B2056_RX1 | B2056_RX_LNAG_TUNE,
					e->radio_rx1_lnag_tune);

	b43_radio_write(dev, B2056_TX1 | B2056_TX_INTPAA_BOOST_TUNE,
					e->radio_tx1_intpaa_boost_tune);
	b43_radio_write(dev, B2056_TX1 | B2056_TX_INTPAG_BOOST_TUNE,
					e->radio_tx1_intpag_boost_tune);
	b43_radio_write(dev, B2056_TX1 | B2056_TX_PADA_BOOST_TUNE,
					e->radio_tx1_pada_boost_tune);
	b43_radio_write(dev, B2056_TX1 | B2056_TX_PADG_BOOST_TUNE,
					e->radio_tx1_padg_boost_tune);
	b43_radio_write(dev, B2056_TX1 | B2056_TX_PGAA_BOOST_TUNE,
					e->radio_tx1_pgaa_boost_tune);
	b43_radio_write(dev, B2056_TX1 | B2056_TX_PGAG_BOOST_TUNE,
					e->radio_tx1_pgag_boost_tune);
	b43_radio_write(dev, B2056_TX1 | B2056_TX_MIXA_BOOST_TUNE,
					e->radio_tx1_mixa_boost_tune);
	b43_radio_write(dev, B2056_TX1 | B2056_TX_MIXG_BOOST_TUNE,
					e->radio_tx1_mixg_boost_tune);
}

/* http://bcm-v4.sipsolutions.net/802.11/PHY/Radio/2056Setup */
static void b43_radio_2056_setup(struct b43_wldev *dev,
				const struct b43_nphy_channeltab_entry_rev3 *e)
{
	B43_WARN_ON(dev->phy.rev < 3);

	b43_chantab_radio_2056_upload(dev, e);
	/* TODO */
	udelay(50);
	/* VCO calibration */
	b43_radio_write(dev, B2056_SYN_PLL_VCOCAL12, 0x00);
	b43_radio_write(dev, B2056_TX_INTPAA_PA_MISC, 0x38);
	b43_radio_write(dev, B2056_TX_INTPAA_PA_MISC, 0x18);
	b43_radio_write(dev, B2056_TX_INTPAA_PA_MISC, 0x38);
	b43_radio_write(dev, B2056_TX_INTPAA_PA_MISC, 0x39);
	udelay(300);
}

static void b43_chantab_phy_upload(struct b43_wldev *dev,
				   const struct b43_phy_n_sfo_cfg *e)
{
	b43_phy_write(dev, B43_NPHY_BW1A, e->phy_bw1a);
	b43_phy_write(dev, B43_NPHY_BW2, e->phy_bw2);
	b43_phy_write(dev, B43_NPHY_BW3, e->phy_bw3);
	b43_phy_write(dev, B43_NPHY_BW4, e->phy_bw4);
	b43_phy_write(dev, B43_NPHY_BW5, e->phy_bw5);
	b43_phy_write(dev, B43_NPHY_BW6, e->phy_bw6);
}

/* http://bcm-v4.sipsolutions.net/802.11/PHY/N/TxPwrCtrlEnable */
static void b43_nphy_tx_power_ctrl(struct b43_wldev *dev, bool enable)
{
	struct b43_phy_n *nphy = dev->phy.n;
	u8 i;
	u16 tmp;

	if (nphy->hang_avoid)
		b43_nphy_stay_in_carrier_search(dev, 1);

	nphy->txpwrctrl = enable;
	if (!enable) {
		if (dev->phy.rev >= 3)
			; /* TODO */

		b43_phy_write(dev, B43_NPHY_TABLE_ADDR, 0x6840);
		for (i = 0; i < 84; i++)
			b43_phy_write(dev, B43_NPHY_TABLE_DATALO, 0);

		b43_phy_write(dev, B43_NPHY_TABLE_ADDR, 0x6C40);
		for (i = 0; i < 84; i++)
			b43_phy_write(dev, B43_NPHY_TABLE_DATALO, 0);

		tmp = B43_NPHY_TXPCTL_CMD_COEFF | B43_NPHY_TXPCTL_CMD_HWPCTLEN;
		if (dev->phy.rev >= 3)
			tmp |= B43_NPHY_TXPCTL_CMD_PCTLEN;
		b43_phy_mask(dev, B43_NPHY_TXPCTL_CMD, ~tmp);

		if (dev->phy.rev >= 3) {
			b43_phy_set(dev, B43_NPHY_AFECTL_OVER1, 0x0100);
			b43_phy_set(dev, B43_NPHY_AFECTL_OVER, 0x0100);
		} else {
			b43_phy_set(dev, B43_NPHY_AFECTL_OVER, 0x4000);
		}

		if (dev->phy.rev == 2)
			b43_phy_maskset(dev, B43_NPHY_BPHY_CTL3,
				~B43_NPHY_BPHY_CTL3_SCALE, 0x53);
		else if (dev->phy.rev < 2)
			b43_phy_maskset(dev, B43_NPHY_BPHY_CTL3,
				~B43_NPHY_BPHY_CTL3_SCALE, 0x5A);

		if (dev->phy.rev < 2 && 0)
			; /* TODO */
	} else {
		b43err(dev->wl, "enabling tx pwr ctrl not implemented yet\n");
	}

	if (nphy->hang_avoid)
		b43_nphy_stay_in_carrier_search(dev, 0);
}

/* http://bcm-v4.sipsolutions.net/802.11/PHY/N/TxPwrFix */
static void b43_nphy_tx_power_fix(struct b43_wldev *dev)
{
	struct b43_phy_n *nphy = dev->phy.n;
	struct ssb_sprom *sprom = &(dev->dev->bus->sprom);

	u8 txpi[2], bbmult, i;
	u16 tmp, radio_gain, dac_gain;
	u16 freq = dev->phy.channel_freq;
	u32 txgain;
	/* u32 gaintbl; rev3+ */

	if (nphy->hang_avoid)
		b43_nphy_stay_in_carrier_search(dev, 1);

	if (dev->phy.rev >= 3) {
		txpi[0] = 40;
		txpi[1] = 40;
	} else if (sprom->revision < 4) {
		txpi[0] = 72;
		txpi[1] = 72;
	} else {
		if (b43_current_band(dev->wl) == IEEE80211_BAND_2GHZ) {
			txpi[0] = sprom->txpid2g[0];
			txpi[1] = sprom->txpid2g[1];
		} else if (freq >= 4900 && freq < 5100) {
			txpi[0] = sprom->txpid5gl[0];
			txpi[1] = sprom->txpid5gl[1];
		} else if (freq >= 5100 && freq < 5500) {
			txpi[0] = sprom->txpid5g[0];
			txpi[1] = sprom->txpid5g[1];
		} else if (freq >= 5500) {
			txpi[0] = sprom->txpid5gh[0];
			txpi[1] = sprom->txpid5gh[1];
		} else {
			txpi[0] = 91;
			txpi[1] = 91;
		}
	}

	/*
	for (i = 0; i < 2; i++) {
		nphy->txpwrindex[i].index_internal = txpi[i];
		nphy->txpwrindex[i].index_internal_save = txpi[i];
	}
	*/

	for (i = 0; i < 2; i++) {
		if (dev->phy.rev >= 3) {
			/* FIXME: support 5GHz */
			txgain = b43_ntab_tx_gain_rev3plus_2ghz[txpi[i]];
			radio_gain = (txgain >> 16) & 0x1FFFF;
		} else {
			txgain = b43_ntab_tx_gain_rev0_1_2[txpi[i]];
			radio_gain = (txgain >> 16) & 0x1FFF;
		}

		dac_gain = (txgain >> 8) & 0x3F;
		bbmult = txgain & 0xFF;

		if (dev->phy.rev >= 3) {
			if (i == 0)
				b43_phy_set(dev, B43_NPHY_AFECTL_OVER1, 0x0100);
			else
				b43_phy_set(dev, B43_NPHY_AFECTL_OVER, 0x0100);
		} else {
			b43_phy_set(dev, B43_NPHY_AFECTL_OVER, 0x4000);
		}

		if (i == 0)
			b43_phy_write(dev, B43_NPHY_AFECTL_DACGAIN1, dac_gain);
		else
			b43_phy_write(dev, B43_NPHY_AFECTL_DACGAIN2, dac_gain);

		b43_phy_write(dev, B43_NPHY_TABLE_ADDR, 0x1D10 + i);
		b43_phy_write(dev, B43_NPHY_TABLE_DATALO, radio_gain);

		b43_phy_write(dev, B43_NPHY_TABLE_ADDR, 0x3C57);
		tmp = b43_phy_read(dev, B43_NPHY_TABLE_DATALO);

		if (i == 0)
			tmp = (tmp & 0x00FF) | (bbmult << 8);
		else
			tmp = (tmp & 0xFF00) | bbmult;

		b43_phy_write(dev, B43_NPHY_TABLE_ADDR, 0x3C57);
		b43_phy_write(dev, B43_NPHY_TABLE_DATALO, tmp);

		if (0)
			; /* TODO */
	}

	b43_phy_mask(dev, B43_NPHY_BPHY_CTL2, ~B43_NPHY_BPHY_CTL2_LUT);

	if (nphy->hang_avoid)
		b43_nphy_stay_in_carrier_search(dev, 0);
}


/* http://bcm-v4.sipsolutions.net/802.11/PHY/Radio/2055Setup */
static void b43_radio_2055_setup(struct b43_wldev *dev,
				const struct b43_nphy_channeltab_entry_rev2 *e)
{
	B43_WARN_ON(dev->phy.rev >= 3);

	b43_chantab_radio_upload(dev, e);
	udelay(50);
	b43_radio_write(dev, B2055_VCO_CAL10, 0x05);
	b43_radio_write(dev, B2055_VCO_CAL10, 0x45);
	b43_read32(dev, B43_MMIO_MACCTL); /* flush writes */
	b43_radio_write(dev, B2055_VCO_CAL10, 0x65);
	udelay(300);
}

static void b43_radio_init2055_pre(struct b43_wldev *dev)
{
	b43_phy_mask(dev, B43_NPHY_RFCTL_CMD,
		     ~B43_NPHY_RFCTL_CMD_PORFORCE);
	b43_phy_set(dev, B43_NPHY_RFCTL_CMD,
		    B43_NPHY_RFCTL_CMD_CHIP0PU |
		    B43_NPHY_RFCTL_CMD_OEPORFORCE);
	b43_phy_set(dev, B43_NPHY_RFCTL_CMD,
		    B43_NPHY_RFCTL_CMD_PORFORCE);
}

static void b43_radio_init2055_post(struct b43_wldev *dev)
{
	struct b43_phy_n *nphy = dev->phy.n;
	struct ssb_sprom *sprom = &(dev->dev->bus->sprom);
	struct ssb_boardinfo *binfo = &(dev->dev->bus->boardinfo);
	int i;
	u16 val;
	bool workaround = false;

	if (sprom->revision < 4)
		workaround = (binfo->vendor != PCI_VENDOR_ID_BROADCOM ||
				binfo->type != 0x46D ||
				binfo->rev < 0x41);
	else
		workaround =
			!(sprom->boardflags2_lo & B43_BFL2_RXBB_INT_REG_DIS);

	b43_radio_mask(dev, B2055_MASTER1, 0xFFF3);
	if (workaround) {
		b43_radio_mask(dev, B2055_C1_RX_BB_REG, 0x7F);
		b43_radio_mask(dev, B2055_C2_RX_BB_REG, 0x7F);
	}
	b43_radio_maskset(dev, B2055_RRCCAL_NOPTSEL, 0xFFC0, 0x2C);
	b43_radio_write(dev, B2055_CAL_MISC, 0x3C);
	b43_radio_mask(dev, B2055_CAL_MISC, 0xFFBE);
	b43_radio_set(dev, B2055_CAL_LPOCTL, 0x80);
	b43_radio_set(dev, B2055_CAL_MISC, 0x1);
	msleep(1);
	b43_radio_set(dev, B2055_CAL_MISC, 0x40);
	for (i = 0; i < 200; i++) {
		val = b43_radio_read(dev, B2055_CAL_COUT2);
		if (val & 0x80) {
			i = 0;
			break;
		}
		udelay(10);
	}
	if (i)
		b43err(dev->wl, "radio post init timeout\n");
	b43_radio_mask(dev, B2055_CAL_LPOCTL, 0xFF7F);
	b43_switch_channel(dev, dev->phy.channel);
	b43_radio_write(dev, B2055_C1_RX_BB_LPF, 0x9);
	b43_radio_write(dev, B2055_C2_RX_BB_LPF, 0x9);
	b43_radio_write(dev, B2055_C1_RX_BB_MIDACHP, 0x83);
	b43_radio_write(dev, B2055_C2_RX_BB_MIDACHP, 0x83);
	b43_radio_maskset(dev, B2055_C1_LNA_GAINBST, 0xFFF8, 0x6);
	b43_radio_maskset(dev, B2055_C2_LNA_GAINBST, 0xFFF8, 0x6);
	if (!nphy->gain_boost) {
		b43_radio_set(dev, B2055_C1_RX_RFSPC1, 0x2);
		b43_radio_set(dev, B2055_C2_RX_RFSPC1, 0x2);
	} else {
		b43_radio_mask(dev, B2055_C1_RX_RFSPC1, 0xFFFD);
		b43_radio_mask(dev, B2055_C2_RX_RFSPC1, 0xFFFD);
	}
	udelay(2);
}

/*
 * Initialize a Broadcom 2055 N-radio
 * http://bcm-v4.sipsolutions.net/802.11/Radio/2055/Init
 */
static void b43_radio_init2055(struct b43_wldev *dev)
{
	b43_radio_init2055_pre(dev);
	if (b43_status(dev) < B43_STAT_INITIALIZED) {
		/* Follow wl, not specs. Do not force uploading all regs */
		b2055_upload_inittab(dev, 0, 0);
	} else {
		bool ghz5 = b43_current_band(dev->wl) == IEEE80211_BAND_5GHZ;
		b2055_upload_inittab(dev, ghz5, 0);
	}
	b43_radio_init2055_post(dev);
}

static void b43_radio_init2056_pre(struct b43_wldev *dev)
{
	b43_phy_mask(dev, B43_NPHY_RFCTL_CMD,
		     ~B43_NPHY_RFCTL_CMD_CHIP0PU);
	/* Maybe wl meant to reset and set (order?) RFCTL_CMD_OEPORFORCE? */
	b43_phy_mask(dev, B43_NPHY_RFCTL_CMD,
		     B43_NPHY_RFCTL_CMD_OEPORFORCE);
	b43_phy_set(dev, B43_NPHY_RFCTL_CMD,
		    ~B43_NPHY_RFCTL_CMD_OEPORFORCE);
	b43_phy_set(dev, B43_NPHY_RFCTL_CMD,
		    B43_NPHY_RFCTL_CMD_CHIP0PU);
}

static void b43_radio_init2056_post(struct b43_wldev *dev)
{
	b43_radio_set(dev, B2056_SYN_COM_CTRL, 0xB);
	b43_radio_set(dev, B2056_SYN_COM_PU, 0x2);
	b43_radio_set(dev, B2056_SYN_COM_RESET, 0x2);
	msleep(1);
	b43_radio_mask(dev, B2056_SYN_COM_RESET, ~0x2);
	b43_radio_mask(dev, B2056_SYN_PLL_MAST2, ~0xFC);
	b43_radio_mask(dev, B2056_SYN_RCCAL_CTRL0, ~0x1);
	/*
	if (nphy->init_por)
		Call Radio 2056 Recalibrate
	*/
}

/*
 * Initialize a Broadcom 2056 N-radio
 * http://bcm-v4.sipsolutions.net/802.11/Radio/2056/Init
 */
static void b43_radio_init2056(struct b43_wldev *dev)
{
	b43_radio_init2056_pre(dev);
	b2056_upload_inittabs(dev, 0, 0);
	b43_radio_init2056_post(dev);
}

/*
 * Upload the N-PHY tables.
 * http://bcm-v4.sipsolutions.net/802.11/PHY/N/InitTables
 */
static void b43_nphy_tables_init(struct b43_wldev *dev)
{
	if (dev->phy.rev < 3)
		b43_nphy_rev0_1_2_tables_init(dev);
	else
		b43_nphy_rev3plus_tables_init(dev);
}

/* http://bcm-v4.sipsolutions.net/802.11/PHY/N/PA%20override */
static void b43_nphy_pa_override(struct b43_wldev *dev, bool enable)
{
	struct b43_phy_n *nphy = dev->phy.n;
	enum ieee80211_band band;
	u16 tmp;

	if (!enable) {
		nphy->rfctrl_intc1_save = b43_phy_read(dev,
						       B43_NPHY_RFCTL_INTC1);
		nphy->rfctrl_intc2_save = b43_phy_read(dev,
						       B43_NPHY_RFCTL_INTC2);
		band = b43_current_band(dev->wl);
		if (dev->phy.rev >= 3) {
			if (band == IEEE80211_BAND_5GHZ)
				tmp = 0x600;
			else
				tmp = 0x480;
		} else {
			if (band == IEEE80211_BAND_5GHZ)
				tmp = 0x180;
			else
				tmp = 0x120;
		}
		b43_phy_write(dev, B43_NPHY_RFCTL_INTC1, tmp);
		b43_phy_write(dev, B43_NPHY_RFCTL_INTC2, tmp);
	} else {
		b43_phy_write(dev, B43_NPHY_RFCTL_INTC1,
				nphy->rfctrl_intc1_save);
		b43_phy_write(dev, B43_NPHY_RFCTL_INTC2,
				nphy->rfctrl_intc2_save);
	}
}

/* http://bcm-v4.sipsolutions.net/802.11/PHY/N/TxLpFbw */
static void b43_nphy_tx_lp_fbw(struct b43_wldev *dev)
{
	struct b43_phy_n *nphy = dev->phy.n;
	u16 tmp;
	enum ieee80211_band band = b43_current_band(dev->wl);
	bool ipa = (nphy->ipa2g_on && band == IEEE80211_BAND_2GHZ) ||
			(nphy->ipa5g_on && band == IEEE80211_BAND_5GHZ);

	if (dev->phy.rev >= 3) {
		if (ipa) {
			tmp = 4;
			b43_phy_write(dev, B43_NPHY_TXF_40CO_B32S2,
			      (((((tmp << 3) | tmp) << 3) | tmp) << 3) | tmp);
		}

		tmp = 1;
		b43_phy_write(dev, B43_NPHY_TXF_40CO_B1S2,
			      (((((tmp << 3) | tmp) << 3) | tmp) << 3) | tmp);
	}
}

/* http://bcm-v4.sipsolutions.net/802.11/PHY/N/BmacPhyClkFgc */
static void b43_nphy_bmac_clock_fgc(struct b43_wldev *dev, bool force)
{
	u32 tmslow;

	if (dev->phy.type != B43_PHYTYPE_N)
		return;

	tmslow = ssb_read32(dev->dev, SSB_TMSLOW);
	if (force)
		tmslow |= SSB_TMSLOW_FGC;
	else
		tmslow &= ~SSB_TMSLOW_FGC;
	ssb_write32(dev->dev, SSB_TMSLOW, tmslow);
}

/* http://bcm-v4.sipsolutions.net/802.11/PHY/N/CCA */
static void b43_nphy_reset_cca(struct b43_wldev *dev)
{
	u16 bbcfg;

	b43_nphy_bmac_clock_fgc(dev, 1);
	bbcfg = b43_phy_read(dev, B43_NPHY_BBCFG);
	b43_phy_write(dev, B43_NPHY_BBCFG, bbcfg | B43_NPHY_BBCFG_RSTCCA);
	udelay(1);
	b43_phy_write(dev, B43_NPHY_BBCFG, bbcfg & ~B43_NPHY_BBCFG_RSTCCA);
	b43_nphy_bmac_clock_fgc(dev, 0);
	b43_nphy_force_rf_sequence(dev, B43_RFSEQ_RESET2RX);
}

/* http://bcm-v4.sipsolutions.net/802.11/PHY/N/MIMOConfig */
static void b43_nphy_update_mimo_config(struct b43_wldev *dev, s32 preamble)
{
	u16 mimocfg = b43_phy_read(dev, B43_NPHY_MIMOCFG);

	mimocfg |= B43_NPHY_MIMOCFG_AUTO;
	if (preamble == 1)
		mimocfg |= B43_NPHY_MIMOCFG_GFMIX;
	else
		mimocfg &= ~B43_NPHY_MIMOCFG_GFMIX;

	b43_phy_write(dev, B43_NPHY_MIMOCFG, mimocfg);
}

/* http://bcm-v4.sipsolutions.net/802.11/PHY/N/Chains */
static void b43_nphy_update_txrx_chain(struct b43_wldev *dev)
{
	struct b43_phy_n *nphy = dev->phy.n;

	bool override = false;
	u16 chain = 0x33;

	if (nphy->txrx_chain == 0) {
		chain = 0x11;
		override = true;
	} else if (nphy->txrx_chain == 1) {
		chain = 0x22;
		override = true;
	}

	b43_phy_maskset(dev, B43_NPHY_RFSEQCA,
			~(B43_NPHY_RFSEQCA_TXEN | B43_NPHY_RFSEQCA_RXEN),
			chain);

	if (override)
		b43_phy_set(dev, B43_NPHY_RFSEQMODE,
				B43_NPHY_RFSEQMODE_CAOVER);
	else
		b43_phy_mask(dev, B43_NPHY_RFSEQMODE,
				~B43_NPHY_RFSEQMODE_CAOVER);
}

/* http://bcm-v4.sipsolutions.net/802.11/PHY/N/RxIqEst */
static void b43_nphy_rx_iq_est(struct b43_wldev *dev, struct nphy_iq_est *est,
				u16 samps, u8 time, bool wait)
{
	int i;
	u16 tmp;

	b43_phy_write(dev, B43_NPHY_IQEST_SAMCNT, samps);
	b43_phy_maskset(dev, B43_NPHY_IQEST_WT, ~B43_NPHY_IQEST_WT_VAL, time);
	if (wait)
		b43_phy_set(dev, B43_NPHY_IQEST_CMD, B43_NPHY_IQEST_CMD_MODE);
	else
		b43_phy_mask(dev, B43_NPHY_IQEST_CMD, ~B43_NPHY_IQEST_CMD_MODE);

	b43_phy_set(dev, B43_NPHY_IQEST_CMD, B43_NPHY_IQEST_CMD_START);

	for (i = 1000; i; i--) {
		tmp = b43_phy_read(dev, B43_NPHY_IQEST_CMD);
		if (!(tmp & B43_NPHY_IQEST_CMD_START)) {
			est->i0_pwr = (b43_phy_read(dev, B43_NPHY_IQEST_IPACC_HI0) << 16) |
					b43_phy_read(dev, B43_NPHY_IQEST_IPACC_LO0);
			est->q0_pwr = (b43_phy_read(dev, B43_NPHY_IQEST_QPACC_HI0) << 16) |
					b43_phy_read(dev, B43_NPHY_IQEST_QPACC_LO0);
			est->iq0_prod = (b43_phy_read(dev, B43_NPHY_IQEST_IQACC_HI0) << 16) |
					b43_phy_read(dev, B43_NPHY_IQEST_IQACC_LO0);

			est->i1_pwr = (b43_phy_read(dev, B43_NPHY_IQEST_IPACC_HI1) << 16) |
					b43_phy_read(dev, B43_NPHY_IQEST_IPACC_LO1);
			est->q1_pwr = (b43_phy_read(dev, B43_NPHY_IQEST_QPACC_HI1) << 16) |
					b43_phy_read(dev, B43_NPHY_IQEST_QPACC_LO1);
			est->iq1_prod = (b43_phy_read(dev, B43_NPHY_IQEST_IQACC_HI1) << 16) |
					b43_phy_read(dev, B43_NPHY_IQEST_IQACC_LO1);
			return;
		}
		udelay(10);
	}
	memset(est, 0, sizeof(*est));
}

/* http://bcm-v4.sipsolutions.net/802.11/PHY/N/RxIqCoeffs */
static void b43_nphy_rx_iq_coeffs(struct b43_wldev *dev, bool write,
					struct b43_phy_n_iq_comp *pcomp)
{
	if (write) {
		b43_phy_write(dev, B43_NPHY_C1_RXIQ_COMPA0, pcomp->a0);
		b43_phy_write(dev, B43_NPHY_C1_RXIQ_COMPB0, pcomp->b0);
		b43_phy_write(dev, B43_NPHY_C2_RXIQ_COMPA1, pcomp->a1);
		b43_phy_write(dev, B43_NPHY_C2_RXIQ_COMPB1, pcomp->b1);
	} else {
		pcomp->a0 = b43_phy_read(dev, B43_NPHY_C1_RXIQ_COMPA0);
		pcomp->b0 = b43_phy_read(dev, B43_NPHY_C1_RXIQ_COMPB0);
		pcomp->a1 = b43_phy_read(dev, B43_NPHY_C2_RXIQ_COMPA1);
		pcomp->b1 = b43_phy_read(dev, B43_NPHY_C2_RXIQ_COMPB1);
	}
}

#if 0
/* Ready but not used anywhere */
/* http://bcm-v4.sipsolutions.net/802.11/PHY/N/RxCalPhyCleanup */
static void b43_nphy_rx_cal_phy_cleanup(struct b43_wldev *dev, u8 core)
{
	u16 *regs = dev->phy.n->tx_rx_cal_phy_saveregs;

	b43_phy_write(dev, B43_NPHY_RFSEQCA, regs[0]);
	if (core == 0) {
		b43_phy_write(dev, B43_NPHY_AFECTL_C1, regs[1]);
		b43_phy_write(dev, B43_NPHY_AFECTL_OVER1, regs[2]);
	} else {
		b43_phy_write(dev, B43_NPHY_AFECTL_C2, regs[1]);
		b43_phy_write(dev, B43_NPHY_AFECTL_OVER, regs[2]);
	}
	b43_phy_write(dev, B43_NPHY_RFCTL_INTC1, regs[3]);
	b43_phy_write(dev, B43_NPHY_RFCTL_INTC2, regs[4]);
	b43_phy_write(dev, B43_NPHY_RFCTL_RSSIO1, regs[5]);
	b43_phy_write(dev, B43_NPHY_RFCTL_RSSIO2, regs[6]);
	b43_phy_write(dev, B43_NPHY_TXF_40CO_B1S1, regs[7]);
	b43_phy_write(dev, B43_NPHY_RFCTL_OVER, regs[8]);
	b43_phy_write(dev, B43_NPHY_PAPD_EN0, regs[9]);
	b43_phy_write(dev, B43_NPHY_PAPD_EN1, regs[10]);
}

/* http://bcm-v4.sipsolutions.net/802.11/PHY/N/RxCalPhySetup */
static void b43_nphy_rx_cal_phy_setup(struct b43_wldev *dev, u8 core)
{
	u8 rxval, txval;
	u16 *regs = dev->phy.n->tx_rx_cal_phy_saveregs;

	regs[0] = b43_phy_read(dev, B43_NPHY_RFSEQCA);
	if (core == 0) {
		regs[1] = b43_phy_read(dev, B43_NPHY_AFECTL_C1);
		regs[2] = b43_phy_read(dev, B43_NPHY_AFECTL_OVER1);
	} else {
		regs[1] = b43_phy_read(dev, B43_NPHY_AFECTL_C2);
		regs[2] = b43_phy_read(dev, B43_NPHY_AFECTL_OVER);
	}
	regs[3] = b43_phy_read(dev, B43_NPHY_RFCTL_INTC1);
	regs[4] = b43_phy_read(dev, B43_NPHY_RFCTL_INTC2);
	regs[5] = b43_phy_read(dev, B43_NPHY_RFCTL_RSSIO1);
	regs[6] = b43_phy_read(dev, B43_NPHY_RFCTL_RSSIO2);
	regs[7] = b43_phy_read(dev, B43_NPHY_TXF_40CO_B1S1);
	regs[8] = b43_phy_read(dev, B43_NPHY_RFCTL_OVER);
	regs[9] = b43_phy_read(dev, B43_NPHY_PAPD_EN0);
	regs[10] = b43_phy_read(dev, B43_NPHY_PAPD_EN1);

	b43_phy_mask(dev, B43_NPHY_PAPD_EN0, ~0x0001);
	b43_phy_mask(dev, B43_NPHY_PAPD_EN1, ~0x0001);

	b43_phy_maskset(dev, B43_NPHY_RFSEQCA,
			~B43_NPHY_RFSEQCA_RXDIS & 0xFFFF,
			((1 - core) << B43_NPHY_RFSEQCA_RXDIS_SHIFT));
	b43_phy_maskset(dev, B43_NPHY_RFSEQCA, ~B43_NPHY_RFSEQCA_TXEN,
			((1 - core) << B43_NPHY_RFSEQCA_TXEN_SHIFT));
	b43_phy_maskset(dev, B43_NPHY_RFSEQCA, ~B43_NPHY_RFSEQCA_RXEN,
			(core << B43_NPHY_RFSEQCA_RXEN_SHIFT));
	b43_phy_maskset(dev, B43_NPHY_RFSEQCA, ~B43_NPHY_RFSEQCA_TXDIS,
			(core << B43_NPHY_RFSEQCA_TXDIS_SHIFT));

	if (core == 0) {
		b43_phy_mask(dev, B43_NPHY_AFECTL_C1, ~0x0007);
		b43_phy_set(dev, B43_NPHY_AFECTL_OVER1, 0x0007);
	} else {
		b43_phy_mask(dev, B43_NPHY_AFECTL_C2, ~0x0007);
		b43_phy_set(dev, B43_NPHY_AFECTL_OVER, 0x0007);
	}

	b43_nphy_rf_control_intc_override(dev, 2, 0, 3);
	b43_nphy_rf_control_override(dev, 8, 0, 3, false);
	b43_nphy_force_rf_sequence(dev, B43_RFSEQ_RX2TX);

	if (core == 0) {
		rxval = 1;
		txval = 8;
	} else {
		rxval = 4;
		txval = 2;
	}
	b43_nphy_rf_control_intc_override(dev, 1, rxval, (core + 1));
	b43_nphy_rf_control_intc_override(dev, 1, txval, (2 - core));
}
#endif

/* http://bcm-v4.sipsolutions.net/802.11/PHY/N/CalcRxIqComp */
static void b43_nphy_calc_rx_iq_comp(struct b43_wldev *dev, u8 mask)
{
	int i;
	s32 iq;
	u32 ii;
	u32 qq;
	int iq_nbits, qq_nbits;
	int arsh, brsh;
	u16 tmp, a, b;

	struct nphy_iq_est est;
	struct b43_phy_n_iq_comp old;
	struct b43_phy_n_iq_comp new = { };
	bool error = false;

	if (mask == 0)
		return;

	b43_nphy_rx_iq_coeffs(dev, false, &old);
	b43_nphy_rx_iq_coeffs(dev, true, &new);
	b43_nphy_rx_iq_est(dev, &est, 0x4000, 32, false);
	new = old;

	for (i = 0; i < 2; i++) {
		if (i == 0 && (mask & 1)) {
			iq = est.iq0_prod;
			ii = est.i0_pwr;
			qq = est.q0_pwr;
		} else if (i == 1 && (mask & 2)) {
			iq = est.iq1_prod;
			ii = est.i1_pwr;
			qq = est.q1_pwr;
		} else {
			continue;
		}

		if (ii + qq < 2) {
			error = true;
			break;
		}

		iq_nbits = fls(abs(iq));
		qq_nbits = fls(qq);

		arsh = iq_nbits - 20;
		if (arsh >= 0) {
			a = -((iq << (30 - iq_nbits)) + (ii >> (1 + arsh)));
			tmp = ii >> arsh;
		} else {
			a = -((iq << (30 - iq_nbits)) + (ii << (-1 - arsh)));
			tmp = ii << -arsh;
		}
		if (tmp == 0) {
			error = true;
			break;
		}
		a /= tmp;

		brsh = qq_nbits - 11;
		if (brsh >= 0) {
			b = (qq << (31 - qq_nbits));
			tmp = ii >> brsh;
		} else {
			b = (qq << (31 - qq_nbits));
			tmp = ii << -brsh;
		}
		if (tmp == 0) {
			error = true;
			break;
		}
		b = int_sqrt(b / tmp - a * a) - (1 << 10);

		if (i == 0 && (mask & 0x1)) {
			if (dev->phy.rev >= 3) {
				new.a0 = a & 0x3FF;
				new.b0 = b & 0x3FF;
			} else {
				new.a0 = b & 0x3FF;
				new.b0 = a & 0x3FF;
			}
		} else if (i == 1 && (mask & 0x2)) {
			if (dev->phy.rev >= 3) {
				new.a1 = a & 0x3FF;
				new.b1 = b & 0x3FF;
			} else {
				new.a1 = b & 0x3FF;
				new.b1 = a & 0x3FF;
			}
		}
	}

	if (error)
		new = old;

	b43_nphy_rx_iq_coeffs(dev, true, &new);
}

/* http://bcm-v4.sipsolutions.net/802.11/PHY/N/TxIqWar */
static void b43_nphy_tx_iq_workaround(struct b43_wldev *dev)
{
	u16 array[4];
	int i;

	b43_phy_write(dev, B43_NPHY_TABLE_ADDR, 0x3C50);
	for (i = 0; i < 4; i++)
		array[i] = b43_phy_read(dev, B43_NPHY_TABLE_DATALO);

	b43_shm_write16(dev, B43_SHM_SHARED, B43_SHM_SH_NPHY_TXIQW0, array[0]);
	b43_shm_write16(dev, B43_SHM_SHARED, B43_SHM_SH_NPHY_TXIQW1, array[1]);
	b43_shm_write16(dev, B43_SHM_SHARED, B43_SHM_SH_NPHY_TXIQW2, array[2]);
	b43_shm_write16(dev, B43_SHM_SHARED, B43_SHM_SH_NPHY_TXIQW3, array[3]);
}

/* http://bcm-v4.sipsolutions.net/802.11/PHY/N/clip-detection */
static void b43_nphy_write_clip_detection(struct b43_wldev *dev,
					  const u16 *clip_st)
{
	b43_phy_write(dev, B43_NPHY_C1_CLIP1THRES, clip_st[0]);
	b43_phy_write(dev, B43_NPHY_C2_CLIP1THRES, clip_st[1]);
}

/* http://bcm-v4.sipsolutions.net/802.11/PHY/N/clip-detection */
static void b43_nphy_read_clip_detection(struct b43_wldev *dev, u16 *clip_st)
{
	clip_st[0] = b43_phy_read(dev, B43_NPHY_C1_CLIP1THRES);
	clip_st[1] = b43_phy_read(dev, B43_NPHY_C2_CLIP1THRES);
}

/* http://bcm-v4.sipsolutions.net/802.11/PHY/N/SuperSwitchInit */
static void b43_nphy_superswitch_init(struct b43_wldev *dev, bool init)
{
	if (dev->phy.rev >= 3) {
		if (!init)
			return;
		if (0 /* FIXME */) {
			b43_ntab_write(dev, B43_NTAB16(9, 2), 0x211);
			b43_ntab_write(dev, B43_NTAB16(9, 3), 0x222);
			b43_ntab_write(dev, B43_NTAB16(9, 8), 0x144);
			b43_ntab_write(dev, B43_NTAB16(9, 12), 0x188);
		}
	} else {
		b43_phy_write(dev, B43_NPHY_GPIO_LOOEN, 0);
		b43_phy_write(dev, B43_NPHY_GPIO_HIOEN, 0);

		ssb_chipco_gpio_control(&dev->dev->bus->chipco, 0xFC00,
					0xFC00);
		b43_write32(dev, B43_MMIO_MACCTL,
			b43_read32(dev, B43_MMIO_MACCTL) &
			~B43_MACCTL_GPOUTSMSK);
		b43_write16(dev, B43_MMIO_GPIO_MASK,
			b43_read16(dev, B43_MMIO_GPIO_MASK) | 0xFC00);
		b43_write16(dev, B43_MMIO_GPIO_CONTROL,
			b43_read16(dev, B43_MMIO_GPIO_CONTROL) & ~0xFC00);

		if (init) {
			b43_phy_write(dev, B43_NPHY_RFCTL_LUT_TRSW_LO1, 0x2D8);
			b43_phy_write(dev, B43_NPHY_RFCTL_LUT_TRSW_UP1, 0x301);
			b43_phy_write(dev, B43_NPHY_RFCTL_LUT_TRSW_LO2, 0x2D8);
			b43_phy_write(dev, B43_NPHY_RFCTL_LUT_TRSW_UP2, 0x301);
		}
	}
}

/* http://bcm-v4.sipsolutions.net/802.11/PHY/N/classifier */
static u16 b43_nphy_classifier(struct b43_wldev *dev, u16 mask, u16 val)
{
	u16 tmp;

	if (dev->dev->id.revision == 16)
		b43_mac_suspend(dev);

	tmp = b43_phy_read(dev, B43_NPHY_CLASSCTL);
	tmp &= (B43_NPHY_CLASSCTL_CCKEN | B43_NPHY_CLASSCTL_OFDMEN |
		B43_NPHY_CLASSCTL_WAITEDEN);
	tmp &= ~mask;
	tmp |= (val & mask);
	b43_phy_maskset(dev, B43_NPHY_CLASSCTL, 0xFFF8, tmp);

	if (dev->dev->id.revision == 16)
		b43_mac_enable(dev);

	return tmp;
}

/* http://bcm-v4.sipsolutions.net/802.11/PHY/N/carriersearch */
static void b43_nphy_stay_in_carrier_search(struct b43_wldev *dev, bool enable)
{
	struct b43_phy *phy = &dev->phy;
	struct b43_phy_n *nphy = phy->n;

	if (enable) {
		static const u16 clip[] = { 0xFFFF, 0xFFFF };
		if (nphy->deaf_count++ == 0) {
			nphy->classifier_state = b43_nphy_classifier(dev, 0, 0);
			b43_nphy_classifier(dev, 0x7, 0);
			b43_nphy_read_clip_detection(dev, nphy->clip_state);
			b43_nphy_write_clip_detection(dev, clip);
		}
		b43_nphy_reset_cca(dev);
	} else {
		if (--nphy->deaf_count == 0) {
			b43_nphy_classifier(dev, 0x7, nphy->classifier_state);
			b43_nphy_write_clip_detection(dev, nphy->clip_state);
		}
	}
}

/* http://bcm-v4.sipsolutions.net/802.11/PHY/N/stop-playback */
static void b43_nphy_stop_playback(struct b43_wldev *dev)
{
	struct b43_phy_n *nphy = dev->phy.n;
	u16 tmp;

	if (nphy->hang_avoid)
		b43_nphy_stay_in_carrier_search(dev, 1);

	tmp = b43_phy_read(dev, B43_NPHY_SAMP_STAT);
	if (tmp & 0x1)
		b43_phy_set(dev, B43_NPHY_SAMP_CMD, B43_NPHY_SAMP_CMD_STOP);
	else if (tmp & 0x2)
		b43_phy_mask(dev, B43_NPHY_IQLOCAL_CMDGCTL, 0x7FFF);

	b43_phy_mask(dev, B43_NPHY_SAMP_CMD, ~0x0004);

	if (nphy->bb_mult_save & 0x80000000) {
		tmp = nphy->bb_mult_save & 0xFFFF;
		b43_ntab_write(dev, B43_NTAB16(15, 87), tmp);
		nphy->bb_mult_save = 0;
	}

	if (nphy->hang_avoid)
		b43_nphy_stay_in_carrier_search(dev, 0);
}

/* http://bcm-v4.sipsolutions.net/802.11/PHY/N/SpurWar */
static void b43_nphy_spur_workaround(struct b43_wldev *dev)
{
	struct b43_phy_n *nphy = dev->phy.n;

	u8 channel = dev->phy.channel;
	int tone[2] = { 57, 58 };
	u32 noise[2] = { 0x3FF, 0x3FF };

	B43_WARN_ON(dev->phy.rev < 3);

	if (nphy->hang_avoid)
		b43_nphy_stay_in_carrier_search(dev, 1);

	if (nphy->gband_spurwar_en) {
		/* TODO: N PHY Adjust Analog Pfbw (7) */
		if (channel == 11 && dev->phy.is_40mhz)
			; /* TODO: N PHY Adjust Min Noise Var(2, tone, noise)*/
		else
			; /* TODO: N PHY Adjust Min Noise Var(0, NULL, NULL)*/
		/* TODO: N PHY Adjust CRS Min Power (0x1E) */
	}

	if (nphy->aband_spurwar_en) {
		if (channel == 54) {
			tone[0] = 0x20;
			noise[0] = 0x25F;
		} else if (channel == 38 || channel == 102 || channel == 118) {
			if (0 /* FIXME */) {
				tone[0] = 0x20;
				noise[0] = 0x21F;
			} else {
				tone[0] = 0;
				noise[0] = 0;
			}
		} else if (channel == 134) {
			tone[0] = 0x20;
			noise[0] = 0x21F;
		} else if (channel == 151) {
			tone[0] = 0x10;
			noise[0] = 0x23F;
		} else if (channel == 153 || channel == 161) {
			tone[0] = 0x30;
			noise[0] = 0x23F;
		} else {
			tone[0] = 0;
			noise[0] = 0;
		}

		if (!tone[0] && !noise[0])
			; /* TODO: N PHY Adjust Min Noise Var(1, tone, noise)*/
		else
			; /* TODO: N PHY Adjust Min Noise Var(0, NULL, NULL)*/
	}

	if (nphy->hang_avoid)
		b43_nphy_stay_in_carrier_search(dev, 0);
}

/* http://bcm-v4.sipsolutions.net/802.11/PHY/N/AdjustLnaGainTbl */
static void b43_nphy_adjust_lna_gain_table(struct b43_wldev *dev)
{
	struct b43_phy_n *nphy = dev->phy.n;

	u8 i;
	s16 tmp;
	u16 data[4];
	s16 gain[2];
	u16 minmax[2];
	static const u16 lna_gain[4] = { -2, 10, 19, 25 };

	if (nphy->hang_avoid)
		b43_nphy_stay_in_carrier_search(dev, 1);

	if (nphy->gain_boost) {
		if (b43_current_band(dev->wl) == IEEE80211_BAND_2GHZ) {
			gain[0] = 6;
			gain[1] = 6;
		} else {
			tmp = 40370 - 315 * dev->phy.channel;
			gain[0] = ((tmp >> 13) + ((tmp >> 12) & 1));
			tmp = 23242 - 224 * dev->phy.channel;
			gain[1] = ((tmp >> 13) + ((tmp >> 12) & 1));
		}
	} else {
		gain[0] = 0;
		gain[1] = 0;
	}

	for (i = 0; i < 2; i++) {
		if (nphy->elna_gain_config) {
			data[0] = 19 + gain[i];
			data[1] = 25 + gain[i];
			data[2] = 25 + gain[i];
			data[3] = 25 + gain[i];
		} else {
			data[0] = lna_gain[0] + gain[i];
			data[1] = lna_gain[1] + gain[i];
			data[2] = lna_gain[2] + gain[i];
			data[3] = lna_gain[3] + gain[i];
		}
		b43_ntab_write_bulk(dev, B43_NTAB16(i, 8), 4, data);

		minmax[i] = 23 + gain[i];
	}

	b43_phy_maskset(dev, B43_NPHY_C1_MINMAX_GAIN, ~B43_NPHY_C1_MINGAIN,
				minmax[0] << B43_NPHY_C1_MINGAIN_SHIFT);
	b43_phy_maskset(dev, B43_NPHY_C2_MINMAX_GAIN, ~B43_NPHY_C2_MINGAIN,
				minmax[1] << B43_NPHY_C2_MINGAIN_SHIFT);

	if (nphy->hang_avoid)
		b43_nphy_stay_in_carrier_search(dev, 0);
}

/* http://bcm-v4.sipsolutions.net/802.11/PHY/N/WorkaroundsGainCtrl */
static void b43_nphy_gain_ctrl_workarounds(struct b43_wldev *dev)
{
	struct b43_phy_n *nphy = dev->phy.n;
	u8 i, j;
	u8 code;
	u16 tmp;

	/* TODO: for PHY >= 3
	s8 *lna1_gain, *lna2_gain;
	u8 *gain_db, *gain_bits;
	u16 *rfseq_init;
	u8 lpf_gain[6] = { 0x00, 0x06, 0x0C, 0x12, 0x12, 0x12 };
	u8 lpf_bits[6] = { 0, 1, 2, 3, 3, 3 };
	*/

	u8 rfseq_events[3] = { 6, 8, 7 };
	u8 rfseq_delays[3] = { 10, 30, 1 };

	if (dev->phy.rev >= 3) {
		/* TODO */
	} else {
		/* Set Clip 2 detect */
		b43_phy_set(dev, B43_NPHY_C1_CGAINI,
				B43_NPHY_C1_CGAINI_CL2DETECT);
		b43_phy_set(dev, B43_NPHY_C2_CGAINI,
				B43_NPHY_C2_CGAINI_CL2DETECT);

		/* Set narrowband clip threshold */
		b43_phy_write(dev, B43_NPHY_C1_NBCLIPTHRES, 0x84);
		b43_phy_write(dev, B43_NPHY_C2_NBCLIPTHRES, 0x84);

		if (!dev->phy.is_40mhz) {
			/* Set dwell lengths */
			b43_phy_write(dev, B43_NPHY_CLIP1_NBDWELL_LEN, 0x002B);
			b43_phy_write(dev, B43_NPHY_CLIP2_NBDWELL_LEN, 0x002B);
			b43_phy_write(dev, B43_NPHY_W1CLIP1_DWELL_LEN, 0x0009);
			b43_phy_write(dev, B43_NPHY_W1CLIP2_DWELL_LEN, 0x0009);
		}

		/* Set wideband clip 2 threshold */
		b43_phy_maskset(dev, B43_NPHY_C1_CLIPWBTHRES,
				~B43_NPHY_C1_CLIPWBTHRES_CLIP2,
				21);
		b43_phy_maskset(dev, B43_NPHY_C2_CLIPWBTHRES,
				~B43_NPHY_C2_CLIPWBTHRES_CLIP2,
				21);

		if (!dev->phy.is_40mhz) {
			b43_phy_maskset(dev, B43_NPHY_C1_CGAINI,
				~B43_NPHY_C1_CGAINI_GAINBKOFF, 0x1);
			b43_phy_maskset(dev, B43_NPHY_C2_CGAINI,
				~B43_NPHY_C2_CGAINI_GAINBKOFF, 0x1);
			b43_phy_maskset(dev, B43_NPHY_C1_CCK_CGAINI,
				~B43_NPHY_C1_CCK_CGAINI_GAINBKOFF, 0x1);
			b43_phy_maskset(dev, B43_NPHY_C2_CCK_CGAINI,
				~B43_NPHY_C2_CCK_CGAINI_GAINBKOFF, 0x1);
		}

		b43_phy_write(dev, B43_NPHY_CCK_SHIFTB_REF, 0x809C);

		if (nphy->gain_boost) {
			if (b43_current_band(dev->wl) == IEEE80211_BAND_2GHZ &&
			    dev->phy.is_40mhz)
				code = 4;
			else
				code = 5;
		} else {
			code = dev->phy.is_40mhz ? 6 : 7;
		}

		/* Set HPVGA2 index */
		b43_phy_maskset(dev, B43_NPHY_C1_INITGAIN,
				~B43_NPHY_C1_INITGAIN_HPVGA2,
				code << B43_NPHY_C1_INITGAIN_HPVGA2_SHIFT);
		b43_phy_maskset(dev, B43_NPHY_C2_INITGAIN,
				~B43_NPHY_C2_INITGAIN_HPVGA2,
				code << B43_NPHY_C2_INITGAIN_HPVGA2_SHIFT);

		b43_phy_write(dev, B43_NPHY_TABLE_ADDR, 0x1D06);
		/* specs say about 2 loops, but wl does 4 */
		for (i = 0; i < 4; i++)
			b43_phy_write(dev, B43_NPHY_TABLE_DATALO,
							(code << 8 | 0x7C));

		b43_nphy_adjust_lna_gain_table(dev);

		if (nphy->elna_gain_config) {
			b43_phy_write(dev, B43_NPHY_TABLE_ADDR, 0x0808);
			b43_phy_write(dev, B43_NPHY_TABLE_DATALO, 0x0);
			b43_phy_write(dev, B43_NPHY_TABLE_DATALO, 0x1);
			b43_phy_write(dev, B43_NPHY_TABLE_DATALO, 0x1);
			b43_phy_write(dev, B43_NPHY_TABLE_DATALO, 0x1);

			b43_phy_write(dev, B43_NPHY_TABLE_ADDR, 0x0C08);
			b43_phy_write(dev, B43_NPHY_TABLE_DATALO, 0x0);
			b43_phy_write(dev, B43_NPHY_TABLE_DATALO, 0x1);
			b43_phy_write(dev, B43_NPHY_TABLE_DATALO, 0x1);
			b43_phy_write(dev, B43_NPHY_TABLE_DATALO, 0x1);

			b43_phy_write(dev, B43_NPHY_TABLE_ADDR, 0x1D06);
			/* specs say about 2 loops, but wl does 4 */
			for (i = 0; i < 4; i++)
				b43_phy_write(dev, B43_NPHY_TABLE_DATALO,
							(code << 8 | 0x74));
		}

		if (dev->phy.rev == 2) {
			for (i = 0; i < 4; i++) {
				b43_phy_write(dev, B43_NPHY_TABLE_ADDR,
						(0x0400 * i) + 0x0020);
				for (j = 0; j < 21; j++) {
					tmp = j * (i < 2 ? 3 : 1);
					b43_phy_write(dev,
						B43_NPHY_TABLE_DATALO, tmp);
				}
			}

			b43_nphy_set_rf_sequence(dev, 5,
					rfseq_events, rfseq_delays, 3);
			b43_phy_maskset(dev, B43_NPHY_OVER_DGAIN1,
				~B43_NPHY_OVER_DGAIN_CCKDGECV & 0xFFFF,
				0x5A << B43_NPHY_OVER_DGAIN_CCKDGECV_SHIFT);

			if (b43_current_band(dev->wl) == IEEE80211_BAND_2GHZ)
				b43_phy_maskset(dev, B43_PHY_N(0xC5D),
						0xFF80, 4);
		}
	}
}

/* http://bcm-v4.sipsolutions.net/802.11/PHY/N/Workarounds */
static void b43_nphy_workarounds(struct b43_wldev *dev)
{
	struct ssb_bus *bus = dev->dev->bus;
	struct b43_phy *phy = &dev->phy;
	struct b43_phy_n *nphy = phy->n;

	u8 events1[7] = { 0x0, 0x1, 0x2, 0x8, 0x4, 0x5, 0x3 };
	u8 delays1[7] = { 0x8, 0x6, 0x6, 0x2, 0x4, 0x3C, 0x1 };

	u8 events2[7] = { 0x0, 0x3, 0x5, 0x4, 0x2, 0x1, 0x8 };
	u8 delays2[7] = { 0x8, 0x6, 0x2, 0x4, 0x4, 0x6, 0x1 };

	if (b43_current_band(dev->wl) == IEEE80211_BAND_5GHZ)
		b43_nphy_classifier(dev, 1, 0);
	else
		b43_nphy_classifier(dev, 1, 1);

	if (nphy->hang_avoid)
		b43_nphy_stay_in_carrier_search(dev, 1);

	b43_phy_set(dev, B43_NPHY_IQFLIP,
		    B43_NPHY_IQFLIP_ADC1 | B43_NPHY_IQFLIP_ADC2);

	if (dev->phy.rev >= 3) {
		/* TODO */
	} else {
		if (b43_current_band(dev->wl) == IEEE80211_BAND_5GHZ &&
		    nphy->band5g_pwrgain) {
			b43_radio_mask(dev, B2055_C1_TX_RF_SPARE, ~0x8);
			b43_radio_mask(dev, B2055_C2_TX_RF_SPARE, ~0x8);
		} else {
			b43_radio_set(dev, B2055_C1_TX_RF_SPARE, 0x8);
			b43_radio_set(dev, B2055_C2_TX_RF_SPARE, 0x8);
		}

		b43_ntab_write(dev, B43_NTAB16(8, 0x00), 0x000A);
		b43_ntab_write(dev, B43_NTAB16(8, 0x10), 0x000A);
		b43_ntab_write(dev, B43_NTAB16(8, 0x02), 0xCDAA);
		b43_ntab_write(dev, B43_NTAB16(8, 0x12), 0xCDAA);

		if (dev->phy.rev < 2) {
			b43_ntab_write(dev, B43_NTAB16(8, 0x08), 0x0000);
			b43_ntab_write(dev, B43_NTAB16(8, 0x18), 0x0000);
			b43_ntab_write(dev, B43_NTAB16(8, 0x07), 0x7AAB);
			b43_ntab_write(dev, B43_NTAB16(8, 0x17), 0x7AAB);
			b43_ntab_write(dev, B43_NTAB16(8, 0x06), 0x0800);
			b43_ntab_write(dev, B43_NTAB16(8, 0x16), 0x0800);
		}

		b43_phy_write(dev, B43_NPHY_RFCTL_LUT_TRSW_LO1, 0x2D8);
		b43_phy_write(dev, B43_NPHY_RFCTL_LUT_TRSW_UP1, 0x301);
		b43_phy_write(dev, B43_NPHY_RFCTL_LUT_TRSW_LO2, 0x2D8);
		b43_phy_write(dev, B43_NPHY_RFCTL_LUT_TRSW_UP2, 0x301);

		if (bus->sprom.boardflags2_lo & 0x100 &&
		    bus->boardinfo.type == 0x8B) {
			delays1[0] = 0x1;
			delays1[5] = 0x14;
		}
		b43_nphy_set_rf_sequence(dev, 0, events1, delays1, 7);
		b43_nphy_set_rf_sequence(dev, 1, events2, delays2, 7);

		b43_nphy_gain_ctrl_workarounds(dev);

		if (dev->phy.rev < 2) {
			if (b43_phy_read(dev, B43_NPHY_RXCTL) & 0x2)
				b43_hf_write(dev, b43_hf_read(dev) |
						B43_HF_MLADVW);
		} else if (dev->phy.rev == 2) {
			b43_phy_write(dev, B43_NPHY_CRSCHECK2, 0);
			b43_phy_write(dev, B43_NPHY_CRSCHECK3, 0);
		}

		if (dev->phy.rev < 2)
			b43_phy_mask(dev, B43_NPHY_SCRAM_SIGCTL,
					~B43_NPHY_SCRAM_SIGCTL_SCM);

		/* Set phase track alpha and beta */
		b43_phy_write(dev, B43_NPHY_PHASETR_A0, 0x125);
		b43_phy_write(dev, B43_NPHY_PHASETR_A1, 0x1B3);
		b43_phy_write(dev, B43_NPHY_PHASETR_A2, 0x105);
		b43_phy_write(dev, B43_NPHY_PHASETR_B0, 0x16E);
		b43_phy_write(dev, B43_NPHY_PHASETR_B1, 0xCD);
		b43_phy_write(dev, B43_NPHY_PHASETR_B2, 0x20);

		b43_phy_mask(dev, B43_NPHY_PIL_DW1,
				~B43_NPHY_PIL_DW_64QAM & 0xFFFF);
		b43_phy_write(dev, B43_NPHY_TXF_20CO_S2B1, 0xB5);
		b43_phy_write(dev, B43_NPHY_TXF_20CO_S2B2, 0xA4);
		b43_phy_write(dev, B43_NPHY_TXF_20CO_S2B3, 0x00);

		if (dev->phy.rev == 2)
			b43_phy_set(dev, B43_NPHY_FINERX2_CGC,
					B43_NPHY_FINERX2_CGC_DECGC);
	}

	if (nphy->hang_avoid)
		b43_nphy_stay_in_carrier_search(dev, 0);
}

/* http://bcm-v4.sipsolutions.net/802.11/PHY/N/LoadSampleTable */
static int b43_nphy_load_samples(struct b43_wldev *dev,
					struct b43_c32 *samples, u16 len) {
	struct b43_phy_n *nphy = dev->phy.n;
	u16 i;
	u32 *data;

	data = kzalloc(len * sizeof(u32), GFP_KERNEL);
	if (!data) {
		b43err(dev->wl, "allocation for samples loading failed\n");
		return -ENOMEM;
	}
	if (nphy->hang_avoid)
		b43_nphy_stay_in_carrier_search(dev, 1);

	for (i = 0; i < len; i++) {
		data[i] = (samples[i].i & 0x3FF << 10);
		data[i] |= samples[i].q & 0x3FF;
	}
	b43_ntab_write_bulk(dev, B43_NTAB32(17, 0), len, data);

	kfree(data);
	if (nphy->hang_avoid)
		b43_nphy_stay_in_carrier_search(dev, 0);
	return 0;
}

/* http://bcm-v4.sipsolutions.net/802.11/PHY/N/GenLoadSamples */
static u16 b43_nphy_gen_load_samples(struct b43_wldev *dev, u32 freq, u16 max,
					bool test)
{
	int i;
	u16 bw, len, rot, angle;
	struct b43_c32 *samples;


	bw = (dev->phy.is_40mhz) ? 40 : 20;
	len = bw << 3;

	if (test) {
		if (b43_phy_read(dev, B43_NPHY_BBCFG) & B43_NPHY_BBCFG_RSTRX)
			bw = 82;
		else
			bw = 80;

		if (dev->phy.is_40mhz)
			bw <<= 1;

		len = bw << 1;
	}

	samples = kcalloc(len, sizeof(struct b43_c32), GFP_KERNEL);
	if (!samples) {
		b43err(dev->wl, "allocation for samples generation failed\n");
		return 0;
	}
	rot = (((freq * 36) / bw) << 16) / 100;
	angle = 0;

	for (i = 0; i < len; i++) {
		samples[i] = b43_cordic(angle);
		angle += rot;
		samples[i].q = CORDIC_CONVERT(samples[i].q * max);
		samples[i].i = CORDIC_CONVERT(samples[i].i * max);
	}

	i = b43_nphy_load_samples(dev, samples, len);
	kfree(samples);
	return (i < 0) ? 0 : len;
}

/* http://bcm-v4.sipsolutions.net/802.11/PHY/N/RunSamples */
static void b43_nphy_run_samples(struct b43_wldev *dev, u16 samps, u16 loops,
					u16 wait, bool iqmode, bool dac_test)
{
	struct b43_phy_n *nphy = dev->phy.n;
	int i;
	u16 seq_mode;
	u32 tmp;

	if (nphy->hang_avoid)
		b43_nphy_stay_in_carrier_search(dev, true);

	if ((nphy->bb_mult_save & 0x80000000) == 0) {
		tmp = b43_ntab_read(dev, B43_NTAB16(15, 87));
		nphy->bb_mult_save = (tmp & 0xFFFF) | 0x80000000;
	}

	if (!dev->phy.is_40mhz)
		tmp = 0x6464;
	else
		tmp = 0x4747;
	b43_ntab_write(dev, B43_NTAB16(15, 87), tmp);

	if (nphy->hang_avoid)
		b43_nphy_stay_in_carrier_search(dev, false);

	b43_phy_write(dev, B43_NPHY_SAMP_DEPCNT, (samps - 1));

	if (loops != 0xFFFF)
		b43_phy_write(dev, B43_NPHY_SAMP_LOOPCNT, (loops - 1));
	else
		b43_phy_write(dev, B43_NPHY_SAMP_LOOPCNT, loops);

	b43_phy_write(dev, B43_NPHY_SAMP_WAITCNT, wait);

	seq_mode = b43_phy_read(dev, B43_NPHY_RFSEQMODE);

	b43_phy_set(dev, B43_NPHY_RFSEQMODE, B43_NPHY_RFSEQMODE_CAOVER);
	if (iqmode) {
		b43_phy_mask(dev, B43_NPHY_IQLOCAL_CMDGCTL, 0x7FFF);
		b43_phy_set(dev, B43_NPHY_IQLOCAL_CMDGCTL, 0x8000);
	} else {
		if (dac_test)
			b43_phy_write(dev, B43_NPHY_SAMP_CMD, 5);
		else
			b43_phy_write(dev, B43_NPHY_SAMP_CMD, 1);
	}
	for (i = 0; i < 100; i++) {
		if (b43_phy_read(dev, B43_NPHY_RFSEQST) & 1) {
			i = 0;
			break;
		}
		udelay(10);
	}
	if (i)
		b43err(dev->wl, "run samples timeout\n");

	b43_phy_write(dev, B43_NPHY_RFSEQMODE, seq_mode);
}

/*
 * Transmits a known value for LO calibration
 * http://bcm-v4.sipsolutions.net/802.11/PHY/N/TXTone
 */
static int b43_nphy_tx_tone(struct b43_wldev *dev, u32 freq, u16 max_val,
				bool iqmode, bool dac_test)
{
	u16 samp = b43_nphy_gen_load_samples(dev, freq, max_val, dac_test);
	if (samp == 0)
		return -1;
	b43_nphy_run_samples(dev, samp, 0xFFFF, 0, iqmode, dac_test);
	return 0;
}

/* http://bcm-v4.sipsolutions.net/802.11/PHY/N/TxPwrCtrlCoefSetup */
static void b43_nphy_tx_pwr_ctrl_coef_setup(struct b43_wldev *dev)
{
	struct b43_phy_n *nphy = dev->phy.n;
	int i, j;
	u32 tmp;
	u32 cur_real, cur_imag, real_part, imag_part;

	u16 buffer[7];

	if (nphy->hang_avoid)
		b43_nphy_stay_in_carrier_search(dev, true);

	b43_ntab_read_bulk(dev, B43_NTAB16(15, 80), 7, buffer);

	for (i = 0; i < 2; i++) {
		tmp = ((buffer[i * 2] & 0x3FF) << 10) |
			(buffer[i * 2 + 1] & 0x3FF);
		b43_phy_write(dev, B43_NPHY_TABLE_ADDR,
				(((i + 26) << 10) | 320));
		for (j = 0; j < 128; j++) {
			b43_phy_write(dev, B43_NPHY_TABLE_DATAHI,
					((tmp >> 16) & 0xFFFF));
			b43_phy_write(dev, B43_NPHY_TABLE_DATALO,
					(tmp & 0xFFFF));
		}
	}

	for (i = 0; i < 2; i++) {
		tmp = buffer[5 + i];
		real_part = (tmp >> 8) & 0xFF;
		imag_part = (tmp & 0xFF);
		b43_phy_write(dev, B43_NPHY_TABLE_ADDR,
				(((i + 26) << 10) | 448));

		if (dev->phy.rev >= 3) {
			cur_real = real_part;
			cur_imag = imag_part;
			tmp = ((cur_real & 0xFF) << 8) | (cur_imag & 0xFF);
		}

		for (j = 0; j < 128; j++) {
			if (dev->phy.rev < 3) {
				cur_real = (real_part * loscale[j] + 128) >> 8;
				cur_imag = (imag_part * loscale[j] + 128) >> 8;
				tmp = ((cur_real & 0xFF) << 8) |
					(cur_imag & 0xFF);
			}
			b43_phy_write(dev, B43_NPHY_TABLE_DATAHI,
					((tmp >> 16) & 0xFFFF));
			b43_phy_write(dev, B43_NPHY_TABLE_DATALO,
					(tmp & 0xFFFF));
		}
	}

	if (dev->phy.rev >= 3) {
		b43_shm_write16(dev, B43_SHM_SHARED,
				B43_SHM_SH_NPHY_TXPWR_INDX0, 0xFFFF);
		b43_shm_write16(dev, B43_SHM_SHARED,
				B43_SHM_SH_NPHY_TXPWR_INDX1, 0xFFFF);
	}

	if (nphy->hang_avoid)
		b43_nphy_stay_in_carrier_search(dev, false);
}

/* http://bcm-v4.sipsolutions.net/802.11/PHY/N/SetRfSeq */
static void b43_nphy_set_rf_sequence(struct b43_wldev *dev, u8 cmd,
					u8 *events, u8 *delays, u8 length)
{
	struct b43_phy_n *nphy = dev->phy.n;
	u8 i;
	u8 end = (dev->phy.rev >= 3) ? 0x1F : 0x0F;
	u16 offset1 = cmd << 4;
	u16 offset2 = offset1 + 0x80;

	if (nphy->hang_avoid)
		b43_nphy_stay_in_carrier_search(dev, true);

	b43_ntab_write_bulk(dev, B43_NTAB8(7, offset1), length, events);
	b43_ntab_write_bulk(dev, B43_NTAB8(7, offset2), length, delays);

	for (i = length; i < 16; i++) {
		b43_ntab_write(dev, B43_NTAB8(7, offset1 + i), end);
		b43_ntab_write(dev, B43_NTAB8(7, offset2 + i), 1);
	}

	if (nphy->hang_avoid)
		b43_nphy_stay_in_carrier_search(dev, false);
}

/* http://bcm-v4.sipsolutions.net/802.11/PHY/N/ForceRFSeq */
static void b43_nphy_force_rf_sequence(struct b43_wldev *dev,
				       enum b43_nphy_rf_sequence seq)
{
	static const u16 trigger[] = {
		[B43_RFSEQ_RX2TX]		= B43_NPHY_RFSEQTR_RX2TX,
		[B43_RFSEQ_TX2RX]		= B43_NPHY_RFSEQTR_TX2RX,
		[B43_RFSEQ_RESET2RX]		= B43_NPHY_RFSEQTR_RST2RX,
		[B43_RFSEQ_UPDATE_GAINH]	= B43_NPHY_RFSEQTR_UPGH,
		[B43_RFSEQ_UPDATE_GAINL]	= B43_NPHY_RFSEQTR_UPGL,
		[B43_RFSEQ_UPDATE_GAINU]	= B43_NPHY_RFSEQTR_UPGU,
	};
	int i;
	u16 seq_mode = b43_phy_read(dev, B43_NPHY_RFSEQMODE);

	B43_WARN_ON(seq >= ARRAY_SIZE(trigger));

	b43_phy_set(dev, B43_NPHY_RFSEQMODE,
		    B43_NPHY_RFSEQMODE_CAOVER | B43_NPHY_RFSEQMODE_TROVER);
	b43_phy_set(dev, B43_NPHY_RFSEQTR, trigger[seq]);
	for (i = 0; i < 200; i++) {
		if (!(b43_phy_read(dev, B43_NPHY_RFSEQST) & trigger[seq]))
			goto ok;
		msleep(1);
	}
	b43err(dev->wl, "RF sequence status timeout\n");
ok:
	b43_phy_write(dev, B43_NPHY_RFSEQMODE, seq_mode);
}

/* http://bcm-v4.sipsolutions.net/802.11/PHY/N/RFCtrlOverride */
static void b43_nphy_rf_control_override(struct b43_wldev *dev, u16 field,
						u16 value, u8 core, bool off)
{
	int i;
	u8 index = fls(field);
	u8 addr, en_addr, val_addr;
	/* we expect only one bit set */
	B43_WARN_ON(field & (~(1 << (index - 1))));

	if (dev->phy.rev >= 3) {
		const struct nphy_rf_control_override_rev3 *rf_ctrl;
		for (i = 0; i < 2; i++) {
			if (index == 0 || index == 16) {
				b43err(dev->wl,
					"Unsupported RF Ctrl Override call\n");
				return;
			}

			rf_ctrl = &tbl_rf_control_override_rev3[index - 1];
			en_addr = B43_PHY_N((i == 0) ?
				rf_ctrl->en_addr0 : rf_ctrl->en_addr1);
			val_addr = B43_PHY_N((i == 0) ?
				rf_ctrl->val_addr0 : rf_ctrl->val_addr1);

			if (off) {
				b43_phy_mask(dev, en_addr, ~(field));
				b43_phy_mask(dev, val_addr,
						~(rf_ctrl->val_mask));
			} else {
				if (core == 0 || ((1 << core) & i) != 0) {
					b43_phy_set(dev, en_addr, field);
					b43_phy_maskset(dev, val_addr,
						~(rf_ctrl->val_mask),
						(value << rf_ctrl->val_shift));
				}
			}
		}
	} else {
		const struct nphy_rf_control_override_rev2 *rf_ctrl;
		if (off) {
			b43_phy_mask(dev, B43_NPHY_RFCTL_OVER, ~(field));
			value = 0;
		} else {
			b43_phy_set(dev, B43_NPHY_RFCTL_OVER, field);
		}

		for (i = 0; i < 2; i++) {
			if (index <= 1 || index == 16) {
				b43err(dev->wl,
					"Unsupported RF Ctrl Override call\n");
				return;
			}

			if (index == 2 || index == 10 ||
			    (index >= 13 && index <= 15)) {
				core = 1;
			}

			rf_ctrl = &tbl_rf_control_override_rev2[index - 2];
			addr = B43_PHY_N((i == 0) ?
				rf_ctrl->addr0 : rf_ctrl->addr1);

			if ((core & (1 << i)) != 0)
				b43_phy_maskset(dev, addr, ~(rf_ctrl->bmask),
						(value << rf_ctrl->shift));

			b43_phy_set(dev, B43_NPHY_RFCTL_OVER, 0x1);
			b43_phy_set(dev, B43_NPHY_RFCTL_CMD,
					B43_NPHY_RFCTL_CMD_START);
			udelay(1);
			b43_phy_mask(dev, B43_NPHY_RFCTL_OVER, 0xFFFE);
		}
	}
}

/* http://bcm-v4.sipsolutions.net/802.11/PHY/N/RFCtrlIntcOverride */
static void b43_nphy_rf_control_intc_override(struct b43_wldev *dev, u8 field,
						u16 value, u8 core)
{
	u8 i, j;
	u16 reg, tmp, val;

	B43_WARN_ON(dev->phy.rev < 3);
	B43_WARN_ON(field > 4);

	for (i = 0; i < 2; i++) {
		if ((core == 1 && i == 1) || (core == 2 && !i))
			continue;

		reg = (i == 0) ?
			B43_NPHY_RFCTL_INTC1 : B43_NPHY_RFCTL_INTC2;
		b43_phy_mask(dev, reg, 0xFBFF);

		switch (field) {
		case 0:
			b43_phy_write(dev, reg, 0);
			b43_nphy_force_rf_sequence(dev, B43_RFSEQ_RESET2RX);
			break;
		case 1:
			if (!i) {
				b43_phy_maskset(dev, B43_NPHY_RFCTL_INTC1,
						0xFC3F, (value << 6));
				b43_phy_maskset(dev, B43_NPHY_TXF_40CO_B1S1,
						0xFFFE, 1);
				b43_phy_set(dev, B43_NPHY_RFCTL_CMD,
						B43_NPHY_RFCTL_CMD_START);
				for (j = 0; j < 100; j++) {
					if (b43_phy_read(dev, B43_NPHY_RFCTL_CMD) & B43_NPHY_RFCTL_CMD_START) {
						j = 0;
						break;
					}
					udelay(10);
				}
				if (j)
					b43err(dev->wl,
						"intc override timeout\n");
				b43_phy_mask(dev, B43_NPHY_TXF_40CO_B1S1,
						0xFFFE);
			} else {
				b43_phy_maskset(dev, B43_NPHY_RFCTL_INTC2,
						0xFC3F, (value << 6));
				b43_phy_maskset(dev, B43_NPHY_RFCTL_OVER,
						0xFFFE, 1);
				b43_phy_set(dev, B43_NPHY_RFCTL_CMD,
						B43_NPHY_RFCTL_CMD_RXTX);
				for (j = 0; j < 100; j++) {
					if (b43_phy_read(dev, B43_NPHY_RFCTL_CMD) & B43_NPHY_RFCTL_CMD_RXTX) {
						j = 0;
						break;
					}
					udelay(10);
				}
				if (j)
					b43err(dev->wl,
						"intc override timeout\n");
				b43_phy_mask(dev, B43_NPHY_RFCTL_OVER,
						0xFFFE);
			}
			break;
		case 2:
			if (b43_current_band(dev->wl) == IEEE80211_BAND_5GHZ) {
				tmp = 0x0020;
				val = value << 5;
			} else {
				tmp = 0x0010;
				val = value << 4;
			}
			b43_phy_maskset(dev, reg, ~tmp, val);
			break;
		case 3:
			if (b43_current_band(dev->wl) == IEEE80211_BAND_5GHZ) {
				tmp = 0x0001;
				val = value;
			} else {
				tmp = 0x0004;
				val = value << 2;
			}
			b43_phy_maskset(dev, reg, ~tmp, val);
			break;
		case 4:
			if (b43_current_band(dev->wl) == IEEE80211_BAND_5GHZ) {
				tmp = 0x0002;
				val = value << 1;
			} else {
				tmp = 0x0008;
				val = value << 3;
			}
			b43_phy_maskset(dev, reg, ~tmp, val);
			break;
		}
	}
}

/* http://bcm-v4.sipsolutions.net/802.11/PHY/N/BPHYInit */
static void b43_nphy_bphy_init(struct b43_wldev *dev)
{
	unsigned int i;
	u16 val;

	val = 0x1E1F;
	for (i = 0; i < 16; i++) {
		b43_phy_write(dev, B43_PHY_N_BMODE(0x88 + i), val);
		val -= 0x202;
	}
	val = 0x3E3F;
	for (i = 0; i < 16; i++) {
		b43_phy_write(dev, B43_PHY_N_BMODE(0x98 + i), val);
		val -= 0x202;
	}
	b43_phy_write(dev, B43_PHY_N_BMODE(0x38), 0x668);
}

/* http://bcm-v4.sipsolutions.net/802.11/PHY/N/ScaleOffsetRssi */
static void b43_nphy_scale_offset_rssi(struct b43_wldev *dev, u16 scale,
					s8 offset, u8 core, u8 rail,
					enum b43_nphy_rssi_type type)
{
	u16 tmp;
	bool core1or5 = (core == 1) || (core == 5);
	bool core2or5 = (core == 2) || (core == 5);

	offset = clamp_val(offset, -32, 31);
	tmp = ((scale & 0x3F) << 8) | (offset & 0x3F);

	if (core1or5 && (rail == 0) && (type == B43_NPHY_RSSI_Z))
		b43_phy_write(dev, B43_NPHY_RSSIMC_0I_RSSI_Z, tmp);
	if (core1or5 && (rail == 1) && (type == B43_NPHY_RSSI_Z))
		b43_phy_write(dev, B43_NPHY_RSSIMC_0Q_RSSI_Z, tmp);
	if (core2or5 && (rail == 0) && (type == B43_NPHY_RSSI_Z))
		b43_phy_write(dev, B43_NPHY_RSSIMC_1I_RSSI_Z, tmp);
	if (core2or5 && (rail == 1) && (type == B43_NPHY_RSSI_Z))
		b43_phy_write(dev, B43_NPHY_RSSIMC_1Q_RSSI_Z, tmp);

	if (core1or5 && (rail == 0) && (type == B43_NPHY_RSSI_X))
		b43_phy_write(dev, B43_NPHY_RSSIMC_0I_RSSI_X, tmp);
	if (core1or5 && (rail == 1) && (type == B43_NPHY_RSSI_X))
		b43_phy_write(dev, B43_NPHY_RSSIMC_0Q_RSSI_X, tmp);
	if (core2or5 && (rail == 0) && (type == B43_NPHY_RSSI_X))
		b43_phy_write(dev, B43_NPHY_RSSIMC_1I_RSSI_X, tmp);
	if (core2or5 && (rail == 1) && (type == B43_NPHY_RSSI_X))
		b43_phy_write(dev, B43_NPHY_RSSIMC_1Q_RSSI_X, tmp);

	if (core1or5 && (rail == 0) && (type == B43_NPHY_RSSI_Y))
		b43_phy_write(dev, B43_NPHY_RSSIMC_0I_RSSI_Y, tmp);
	if (core1or5 && (rail == 1) && (type == B43_NPHY_RSSI_Y))
		b43_phy_write(dev, B43_NPHY_RSSIMC_0Q_RSSI_Y, tmp);
	if (core2or5 && (rail == 0) && (type == B43_NPHY_RSSI_Y))
		b43_phy_write(dev, B43_NPHY_RSSIMC_1I_RSSI_Y, tmp);
	if (core2or5 && (rail == 1) && (type == B43_NPHY_RSSI_Y))
		b43_phy_write(dev, B43_NPHY_RSSIMC_1Q_RSSI_Y, tmp);

	if (core1or5 && (rail == 0) && (type == B43_NPHY_RSSI_TBD))
		b43_phy_write(dev, B43_NPHY_RSSIMC_0I_TBD, tmp);
	if (core1or5 && (rail == 1) && (type == B43_NPHY_RSSI_TBD))
		b43_phy_write(dev, B43_NPHY_RSSIMC_0Q_TBD, tmp);
	if (core2or5 && (rail == 0) && (type == B43_NPHY_RSSI_TBD))
		b43_phy_write(dev, B43_NPHY_RSSIMC_1I_TBD, tmp);
	if (core2or5 && (rail == 1) && (type == B43_NPHY_RSSI_TBD))
		b43_phy_write(dev, B43_NPHY_RSSIMC_1Q_TBD, tmp);

	if (core1or5 && (rail == 0) && (type == B43_NPHY_RSSI_PWRDET))
		b43_phy_write(dev, B43_NPHY_RSSIMC_0I_PWRDET, tmp);
	if (core1or5 && (rail == 1) && (type == B43_NPHY_RSSI_PWRDET))
		b43_phy_write(dev, B43_NPHY_RSSIMC_0Q_PWRDET, tmp);
	if (core2or5 && (rail == 0) && (type == B43_NPHY_RSSI_PWRDET))
		b43_phy_write(dev, B43_NPHY_RSSIMC_1I_PWRDET, tmp);
	if (core2or5 && (rail == 1) && (type == B43_NPHY_RSSI_PWRDET))
		b43_phy_write(dev, B43_NPHY_RSSIMC_1Q_PWRDET, tmp);

	if (core1or5 && (type == B43_NPHY_RSSI_TSSI_I))
		b43_phy_write(dev, B43_NPHY_RSSIMC_0I_TSSI, tmp);
	if (core2or5 && (type == B43_NPHY_RSSI_TSSI_I))
		b43_phy_write(dev, B43_NPHY_RSSIMC_1I_TSSI, tmp);

	if (core1or5 && (type == B43_NPHY_RSSI_TSSI_Q))
		b43_phy_write(dev, B43_NPHY_RSSIMC_0Q_TSSI, tmp);
	if (core2or5 && (type == B43_NPHY_RSSI_TSSI_Q))
		b43_phy_write(dev, B43_NPHY_RSSIMC_1Q_TSSI, tmp);
}

static void b43_nphy_rev2_rssi_select(struct b43_wldev *dev, u8 code, u8 type)
{
	u16 val;

	if (type < 3)
		val = 0;
	else if (type == 6)
		val = 1;
	else if (type == 3)
		val = 2;
	else
		val = 3;

	val = (val << 12) | (val << 14);
	b43_phy_maskset(dev, B43_NPHY_AFECTL_C1, 0x0FFF, val);
	b43_phy_maskset(dev, B43_NPHY_AFECTL_C2, 0x0FFF, val);

	if (type < 3) {
		b43_phy_maskset(dev, B43_NPHY_RFCTL_RSSIO1, 0xFFCF,
				(type + 1) << 4);
		b43_phy_maskset(dev, B43_NPHY_RFCTL_RSSIO2, 0xFFCF,
				(type + 1) << 4);
	}

	if (code == 0) {
		b43_phy_mask(dev, B43_NPHY_AFECTL_OVER, ~0x3000);
		if (type < 3) {
			b43_phy_mask(dev, B43_NPHY_RFCTL_CMD,
				~(B43_NPHY_RFCTL_CMD_RXEN |
				  B43_NPHY_RFCTL_CMD_CORESEL));
			b43_phy_mask(dev, B43_NPHY_RFCTL_OVER,
				~(0x1 << 12 |
				  0x1 << 5 |
				  0x1 << 1 |
				  0x1));
			b43_phy_mask(dev, B43_NPHY_RFCTL_CMD,
				~B43_NPHY_RFCTL_CMD_START);
			udelay(20);
			b43_phy_mask(dev, B43_NPHY_RFCTL_OVER, ~0x1);
		}
	} else {
		b43_phy_set(dev, B43_NPHY_AFECTL_OVER, 0x3000);
		if (type < 3) {
			b43_phy_maskset(dev, B43_NPHY_RFCTL_CMD,
				~(B43_NPHY_RFCTL_CMD_RXEN |
				  B43_NPHY_RFCTL_CMD_CORESEL),
				(B43_NPHY_RFCTL_CMD_RXEN |
				 code << B43_NPHY_RFCTL_CMD_CORESEL_SHIFT));
			b43_phy_set(dev, B43_NPHY_RFCTL_OVER,
				(0x1 << 12 |
				  0x1 << 5 |
				  0x1 << 1 |
				  0x1));
			b43_phy_set(dev, B43_NPHY_RFCTL_CMD,
				B43_NPHY_RFCTL_CMD_START);
			udelay(20);
			b43_phy_mask(dev, B43_NPHY_RFCTL_OVER, ~0x1);
		}
	}
}

static void b43_nphy_rev3_rssi_select(struct b43_wldev *dev, u8 code, u8 type)
{
	struct b43_phy_n *nphy = dev->phy.n;
	u8 i;
	u16 reg, val;

	if (code == 0) {
		b43_phy_mask(dev, B43_NPHY_AFECTL_OVER1, 0xFDFF);
		b43_phy_mask(dev, B43_NPHY_AFECTL_OVER, 0xFDFF);
		b43_phy_mask(dev, B43_NPHY_AFECTL_C1, 0xFCFF);
		b43_phy_mask(dev, B43_NPHY_AFECTL_C2, 0xFCFF);
		b43_phy_mask(dev, B43_NPHY_TXF_40CO_B1S0, 0xFFDF);
		b43_phy_mask(dev, B43_NPHY_TXF_40CO_B32S1, 0xFFDF);
		b43_phy_mask(dev, B43_NPHY_RFCTL_LUT_TRSW_UP1, 0xFFC3);
		b43_phy_mask(dev, B43_NPHY_RFCTL_LUT_TRSW_UP2, 0xFFC3);
	} else {
		for (i = 0; i < 2; i++) {
			if ((code == 1 && i == 1) || (code == 2 && !i))
				continue;

			reg = (i == 0) ?
				B43_NPHY_AFECTL_OVER1 : B43_NPHY_AFECTL_OVER;
			b43_phy_maskset(dev, reg, 0xFDFF, 0x0200);

			if (type < 3) {
				reg = (i == 0) ?
					B43_NPHY_AFECTL_C1 :
					B43_NPHY_AFECTL_C2;
				b43_phy_maskset(dev, reg, 0xFCFF, 0);

				reg = (i == 0) ?
					B43_NPHY_RFCTL_LUT_TRSW_UP1 :
					B43_NPHY_RFCTL_LUT_TRSW_UP2;
				b43_phy_maskset(dev, reg, 0xFFC3, 0);

				if (type == 0)
					val = (b43_current_band(dev->wl) == IEEE80211_BAND_5GHZ) ? 4 : 8;
				else if (type == 1)
					val = 16;
				else
					val = 32;
				b43_phy_set(dev, reg, val);

				reg = (i == 0) ?
					B43_NPHY_TXF_40CO_B1S0 :
					B43_NPHY_TXF_40CO_B32S1;
				b43_phy_set(dev, reg, 0x0020);
			} else {
				if (type == 6)
					val = 0x0100;
				else if (type == 3)
					val = 0x0200;
				else
					val = 0x0300;

				reg = (i == 0) ?
					B43_NPHY_AFECTL_C1 :
					B43_NPHY_AFECTL_C2;

				b43_phy_maskset(dev, reg, 0xFCFF, val);
				b43_phy_maskset(dev, reg, 0xF3FF, val << 2);

				if (type != 3 && type != 6) {
					enum ieee80211_band band =
						b43_current_band(dev->wl);

					if ((nphy->ipa2g_on &&
						band == IEEE80211_BAND_2GHZ) ||
						(nphy->ipa5g_on &&
						band == IEEE80211_BAND_5GHZ))
						val = (band == IEEE80211_BAND_5GHZ) ? 0xC : 0xE;
					else
						val = 0x11;
					reg = (i == 0) ? 0x2000 : 0x3000;
					reg |= B2055_PADDRV;
					b43_radio_write16(dev, reg, val);

					reg = (i == 0) ?
						B43_NPHY_AFECTL_OVER1 :
						B43_NPHY_AFECTL_OVER;
					b43_phy_set(dev, reg, 0x0200);
				}
			}
		}
	}
}

/* http://bcm-v4.sipsolutions.net/802.11/PHY/N/RSSISel */
static void b43_nphy_rssi_select(struct b43_wldev *dev, u8 code, u8 type)
{
	if (dev->phy.rev >= 3)
		b43_nphy_rev3_rssi_select(dev, code, type);
	else
		b43_nphy_rev2_rssi_select(dev, code, type);
}

/* http://bcm-v4.sipsolutions.net/802.11/PHY/N/SetRssi2055Vcm */
static void b43_nphy_set_rssi_2055_vcm(struct b43_wldev *dev, u8 type, u8 *buf)
{
	int i;
	for (i = 0; i < 2; i++) {
		if (type == 2) {
			if (i == 0) {
				b43_radio_maskset(dev, B2055_C1_B0NB_RSSIVCM,
						  0xFC, buf[0]);
				b43_radio_maskset(dev, B2055_C1_RX_BB_RSSICTL5,
						  0xFC, buf[1]);
			} else {
				b43_radio_maskset(dev, B2055_C2_B0NB_RSSIVCM,
						  0xFC, buf[2 * i]);
				b43_radio_maskset(dev, B2055_C2_RX_BB_RSSICTL5,
						  0xFC, buf[2 * i + 1]);
			}
		} else {
			if (i == 0)
				b43_radio_maskset(dev, B2055_C1_RX_BB_RSSICTL5,
						  0xF3, buf[0] << 2);
			else
				b43_radio_maskset(dev, B2055_C2_RX_BB_RSSICTL5,
						  0xF3, buf[2 * i + 1] << 2);
		}
	}
}

/* http://bcm-v4.sipsolutions.net/802.11/PHY/N/PollRssi */
static int b43_nphy_poll_rssi(struct b43_wldev *dev, u8 type, s32 *buf,
				u8 nsamp)
{
	int i;
	int out;
	u16 save_regs_phy[9];
	u16 s[2];

	if (dev->phy.rev >= 3) {
		save_regs_phy[0] = b43_phy_read(dev,
						B43_NPHY_RFCTL_LUT_TRSW_UP1);
		save_regs_phy[1] = b43_phy_read(dev,
						B43_NPHY_RFCTL_LUT_TRSW_UP2);
		save_regs_phy[2] = b43_phy_read(dev, B43_NPHY_AFECTL_C1);
		save_regs_phy[3] = b43_phy_read(dev, B43_NPHY_AFECTL_C2);
		save_regs_phy[4] = b43_phy_read(dev, B43_NPHY_AFECTL_OVER1);
		save_regs_phy[5] = b43_phy_read(dev, B43_NPHY_AFECTL_OVER);
		save_regs_phy[6] = b43_phy_read(dev, B43_NPHY_TXF_40CO_B1S0);
		save_regs_phy[7] = b43_phy_read(dev, B43_NPHY_TXF_40CO_B32S1);
	} else if (dev->phy.rev == 2) {
		save_regs_phy[0] = b43_phy_read(dev, B43_NPHY_AFECTL_C1);
		save_regs_phy[1] = b43_phy_read(dev, B43_NPHY_AFECTL_C2);
		save_regs_phy[2] = b43_phy_read(dev, B43_NPHY_AFECTL_OVER);
		save_regs_phy[3] = b43_phy_read(dev, B43_NPHY_RFCTL_CMD);
		save_regs_phy[4] = b43_phy_read(dev, B43_NPHY_RFCTL_OVER);
		save_regs_phy[5] = b43_phy_read(dev, B43_NPHY_RFCTL_RSSIO1);
		save_regs_phy[6] = b43_phy_read(dev, B43_NPHY_RFCTL_RSSIO2);
	}

	b43_nphy_rssi_select(dev, 5, type);

	if (dev->phy.rev < 2) {
		save_regs_phy[8] = b43_phy_read(dev, B43_NPHY_GPIO_SEL);
		b43_phy_write(dev, B43_NPHY_GPIO_SEL, 5);
	}

	for (i = 0; i < 4; i++)
		buf[i] = 0;

	for (i = 0; i < nsamp; i++) {
		if (dev->phy.rev < 2) {
			s[0] = b43_phy_read(dev, B43_NPHY_GPIO_LOOUT);
			s[1] = b43_phy_read(dev, B43_NPHY_GPIO_HIOUT);
		} else {
			s[0] = b43_phy_read(dev, B43_NPHY_RSSI1);
			s[1] = b43_phy_read(dev, B43_NPHY_RSSI2);
		}

		buf[0] += ((s8)((s[0] & 0x3F) << 2)) >> 2;
		buf[1] += ((s8)(((s[0] >> 8) & 0x3F) << 2)) >> 2;
		buf[2] += ((s8)((s[1] & 0x3F) << 2)) >> 2;
		buf[3] += ((s8)(((s[1] >> 8) & 0x3F) << 2)) >> 2;
	}
	out = (buf[0] & 0xFF) << 24 | (buf[1] & 0xFF) << 16 |
		(buf[2] & 0xFF) << 8 | (buf[3] & 0xFF);

	if (dev->phy.rev < 2)
		b43_phy_write(dev, B43_NPHY_GPIO_SEL, save_regs_phy[8]);

	if (dev->phy.rev >= 3) {
		b43_phy_write(dev, B43_NPHY_RFCTL_LUT_TRSW_UP1,
				save_regs_phy[0]);
		b43_phy_write(dev, B43_NPHY_RFCTL_LUT_TRSW_UP2,
				save_regs_phy[1]);
		b43_phy_write(dev, B43_NPHY_AFECTL_C1, save_regs_phy[2]);
		b43_phy_write(dev, B43_NPHY_AFECTL_C2, save_regs_phy[3]);
		b43_phy_write(dev, B43_NPHY_AFECTL_OVER1, save_regs_phy[4]);
		b43_phy_write(dev, B43_NPHY_AFECTL_OVER, save_regs_phy[5]);
		b43_phy_write(dev, B43_NPHY_TXF_40CO_B1S0, save_regs_phy[6]);
		b43_phy_write(dev, B43_NPHY_TXF_40CO_B32S1, save_regs_phy[7]);
	} else if (dev->phy.rev == 2) {
		b43_phy_write(dev, B43_NPHY_AFECTL_C1, save_regs_phy[0]);
		b43_phy_write(dev, B43_NPHY_AFECTL_C2, save_regs_phy[1]);
		b43_phy_write(dev, B43_NPHY_AFECTL_OVER, save_regs_phy[2]);
		b43_phy_write(dev, B43_NPHY_RFCTL_CMD, save_regs_phy[3]);
		b43_phy_write(dev, B43_NPHY_RFCTL_OVER, save_regs_phy[4]);
		b43_phy_write(dev, B43_NPHY_RFCTL_RSSIO1, save_regs_phy[5]);
		b43_phy_write(dev, B43_NPHY_RFCTL_RSSIO2, save_regs_phy[6]);
	}

	return out;
}

/* http://bcm-v4.sipsolutions.net/802.11/PHY/N/RSSICal */
static void b43_nphy_rev2_rssi_cal(struct b43_wldev *dev, u8 type)
{
	int i, j;
	u8 state[4];
	u8 code, val;
	u16 class, override;
	u8 regs_save_radio[2];
	u16 regs_save_phy[2];

	s8 offset[4];
	u8 core;
	u8 rail;

	u16 clip_state[2];
	u16 clip_off[2] = { 0xFFFF, 0xFFFF };
	s32 results_min[4] = { };
	u8 vcm_final[4] = { };
	s32 results[4][4] = { };
	s32 miniq[4][2] = { };

	if (type == 2) {
		code = 0;
		val = 6;
	} else if (type < 2) {
		code = 25;
		val = 4;
	} else {
		B43_WARN_ON(1);
		return;
	}

	class = b43_nphy_classifier(dev, 0, 0);
	b43_nphy_classifier(dev, 7, 4);
	b43_nphy_read_clip_detection(dev, clip_state);
	b43_nphy_write_clip_detection(dev, clip_off);

	if (b43_current_band(dev->wl) == IEEE80211_BAND_5GHZ)
		override = 0x140;
	else
		override = 0x110;

	regs_save_phy[0] = b43_phy_read(dev, B43_NPHY_RFCTL_INTC1);
	regs_save_radio[0] = b43_radio_read16(dev, B2055_C1_PD_RXTX);
	b43_phy_write(dev, B43_NPHY_RFCTL_INTC1, override);
	b43_radio_write16(dev, B2055_C1_PD_RXTX, val);

	regs_save_phy[1] = b43_phy_read(dev, B43_NPHY_RFCTL_INTC2);
	regs_save_radio[1] = b43_radio_read16(dev, B2055_C2_PD_RXTX);
	b43_phy_write(dev, B43_NPHY_RFCTL_INTC2, override);
	b43_radio_write16(dev, B2055_C2_PD_RXTX, val);

	state[0] = b43_radio_read16(dev, B2055_C1_PD_RSSIMISC) & 0x07;
	state[1] = b43_radio_read16(dev, B2055_C2_PD_RSSIMISC) & 0x07;
	b43_radio_mask(dev, B2055_C1_PD_RSSIMISC, 0xF8);
	b43_radio_mask(dev, B2055_C2_PD_RSSIMISC, 0xF8);
	state[2] = b43_radio_read16(dev, B2055_C1_SP_RSSI) & 0x07;
	state[3] = b43_radio_read16(dev, B2055_C2_SP_RSSI) & 0x07;

	b43_nphy_rssi_select(dev, 5, type);
	b43_nphy_scale_offset_rssi(dev, 0, 0, 5, 0, type);
	b43_nphy_scale_offset_rssi(dev, 0, 0, 5, 1, type);

	for (i = 0; i < 4; i++) {
		u8 tmp[4];
		for (j = 0; j < 4; j++)
			tmp[j] = i;
		if (type != 1)
			b43_nphy_set_rssi_2055_vcm(dev, type, tmp);
		b43_nphy_poll_rssi(dev, type, results[i], 8);
		if (type < 2)
			for (j = 0; j < 2; j++)
				miniq[i][j] = min(results[i][2 * j],
						results[i][2 * j + 1]);
	}

	for (i = 0; i < 4; i++) {
		s32 mind = 40;
		u8 minvcm = 0;
		s32 minpoll = 249;
		s32 curr;
		for (j = 0; j < 4; j++) {
			if (type == 2)
				curr = abs(results[j][i]);
			else
				curr = abs(miniq[j][i / 2] - code * 8);

			if (curr < mind) {
				mind = curr;
				minvcm = j;
			}

			if (results[j][i] < minpoll)
				minpoll = results[j][i];
		}
		results_min[i] = minpoll;
		vcm_final[i] = minvcm;
	}

	if (type != 1)
		b43_nphy_set_rssi_2055_vcm(dev, type, vcm_final);

	for (i = 0; i < 4; i++) {
		offset[i] = (code * 8) - results[vcm_final[i]][i];

		if (offset[i] < 0)
			offset[i] = -((abs(offset[i]) + 4) / 8);
		else
			offset[i] = (offset[i] + 4) / 8;

		if (results_min[i] == 248)
			offset[i] = code - 32;

		core = (i / 2) ? 2 : 1;
		rail = (i % 2) ? 1 : 0;

		b43_nphy_scale_offset_rssi(dev, 0, offset[i], core, rail,
						type);
	}

	b43_radio_maskset(dev, B2055_C1_PD_RSSIMISC, 0xF8, state[0]);
	b43_radio_maskset(dev, B2055_C2_PD_RSSIMISC, 0xF8, state[1]);

	switch (state[2]) {
	case 1:
		b43_nphy_rssi_select(dev, 1, 2);
		break;
	case 4:
		b43_nphy_rssi_select(dev, 1, 0);
		break;
	case 2:
		b43_nphy_rssi_select(dev, 1, 1);
		break;
	default:
		b43_nphy_rssi_select(dev, 1, 1);
		break;
	}

	switch (state[3]) {
	case 1:
		b43_nphy_rssi_select(dev, 2, 2);
		break;
	case 4:
		b43_nphy_rssi_select(dev, 2, 0);
		break;
	default:
		b43_nphy_rssi_select(dev, 2, 1);
		break;
	}

	b43_nphy_rssi_select(dev, 0, type);

	b43_phy_write(dev, B43_NPHY_RFCTL_INTC1, regs_save_phy[0]);
	b43_radio_write16(dev, B2055_C1_PD_RXTX, regs_save_radio[0]);
	b43_phy_write(dev, B43_NPHY_RFCTL_INTC2, regs_save_phy[1]);
	b43_radio_write16(dev, B2055_C2_PD_RXTX, regs_save_radio[1]);

	b43_nphy_classifier(dev, 7, class);
	b43_nphy_write_clip_detection(dev, clip_state);
	/* Specs don't say about reset here, but it makes wl and b43 dumps
	   identical, it really seems wl performs this */
	b43_nphy_reset_cca(dev);
}

/* http://bcm-v4.sipsolutions.net/802.11/PHY/N/RSSICalRev3 */
static void b43_nphy_rev3_rssi_cal(struct b43_wldev *dev)
{
	/* TODO */
}

/*
 * RSSI Calibration
 * http://bcm-v4.sipsolutions.net/802.11/PHY/N/RSSICal
 */
static void b43_nphy_rssi_cal(struct b43_wldev *dev)
{
	if (dev->phy.rev >= 3) {
		b43_nphy_rev3_rssi_cal(dev);
	} else {
		b43_nphy_rev2_rssi_cal(dev, B43_NPHY_RSSI_Z);
		b43_nphy_rev2_rssi_cal(dev, B43_NPHY_RSSI_X);
		b43_nphy_rev2_rssi_cal(dev, B43_NPHY_RSSI_Y);
	}
}

/*
 * Restore RSSI Calibration
 * http://bcm-v4.sipsolutions.net/802.11/PHY/N/RestoreRssiCal
 */
static void b43_nphy_restore_rssi_cal(struct b43_wldev *dev)
{
	struct b43_phy_n *nphy = dev->phy.n;

	u16 *rssical_radio_regs = NULL;
	u16 *rssical_phy_regs = NULL;

	if (b43_current_band(dev->wl) == IEEE80211_BAND_2GHZ) {
		if (!nphy->rssical_chanspec_2G.center_freq)
			return;
		rssical_radio_regs = nphy->rssical_cache.rssical_radio_regs_2G;
		rssical_phy_regs = nphy->rssical_cache.rssical_phy_regs_2G;
	} else {
		if (!nphy->rssical_chanspec_5G.center_freq)
			return;
		rssical_radio_regs = nphy->rssical_cache.rssical_radio_regs_5G;
		rssical_phy_regs = nphy->rssical_cache.rssical_phy_regs_5G;
	}

	/* TODO use some definitions */
	b43_radio_maskset(dev, 0x602B, 0xE3, rssical_radio_regs[0]);
	b43_radio_maskset(dev, 0x702B, 0xE3, rssical_radio_regs[1]);

	b43_phy_write(dev, B43_NPHY_RSSIMC_0I_RSSI_Z, rssical_phy_regs[0]);
	b43_phy_write(dev, B43_NPHY_RSSIMC_0Q_RSSI_Z, rssical_phy_regs[1]);
	b43_phy_write(dev, B43_NPHY_RSSIMC_1I_RSSI_Z, rssical_phy_regs[2]);
	b43_phy_write(dev, B43_NPHY_RSSIMC_1Q_RSSI_Z, rssical_phy_regs[3]);

	b43_phy_write(dev, B43_NPHY_RSSIMC_0I_RSSI_X, rssical_phy_regs[4]);
	b43_phy_write(dev, B43_NPHY_RSSIMC_0Q_RSSI_X, rssical_phy_regs[5]);
	b43_phy_write(dev, B43_NPHY_RSSIMC_1I_RSSI_X, rssical_phy_regs[6]);
	b43_phy_write(dev, B43_NPHY_RSSIMC_1Q_RSSI_X, rssical_phy_regs[7]);

	b43_phy_write(dev, B43_NPHY_RSSIMC_0I_RSSI_Y, rssical_phy_regs[8]);
	b43_phy_write(dev, B43_NPHY_RSSIMC_0Q_RSSI_Y, rssical_phy_regs[9]);
	b43_phy_write(dev, B43_NPHY_RSSIMC_1I_RSSI_Y, rssical_phy_regs[10]);
	b43_phy_write(dev, B43_NPHY_RSSIMC_1Q_RSSI_Y, rssical_phy_regs[11]);
}

/* http://bcm-v4.sipsolutions.net/802.11/PHY/N/GetIpaGainTbl */
static const u32 *b43_nphy_get_ipa_gain_table(struct b43_wldev *dev)
{
	if (b43_current_band(dev->wl) == IEEE80211_BAND_2GHZ) {
		if (dev->phy.rev >= 6) {
			/* TODO If the chip is 47162
				return txpwrctrl_tx_gain_ipa_rev5 */
			return txpwrctrl_tx_gain_ipa_rev6;
		} else if (dev->phy.rev >= 5) {
			return txpwrctrl_tx_gain_ipa_rev5;
		} else {
			return txpwrctrl_tx_gain_ipa;
		}
	} else {
		return txpwrctrl_tx_gain_ipa_5g;
	}
}

/* http://bcm-v4.sipsolutions.net/802.11/PHY/N/TxCalRadioSetup */
static void b43_nphy_tx_cal_radio_setup(struct b43_wldev *dev)
{
	struct b43_phy_n *nphy = dev->phy.n;
	u16 *save = nphy->tx_rx_cal_radio_saveregs;
	u16 tmp;
	u8 offset, i;

	if (dev->phy.rev >= 3) {
	    for (i = 0; i < 2; i++) {
		tmp = (i == 0) ? 0x2000 : 0x3000;
		offset = i * 11;

		save[offset + 0] = b43_radio_read16(dev, B2055_CAL_RVARCTL);
		save[offset + 1] = b43_radio_read16(dev, B2055_CAL_LPOCTL);
		save[offset + 2] = b43_radio_read16(dev, B2055_CAL_TS);
		save[offset + 3] = b43_radio_read16(dev, B2055_CAL_RCCALRTS);
		save[offset + 4] = b43_radio_read16(dev, B2055_CAL_RCALRTS);
		save[offset + 5] = b43_radio_read16(dev, B2055_PADDRV);
		save[offset + 6] = b43_radio_read16(dev, B2055_XOCTL1);
		save[offset + 7] = b43_radio_read16(dev, B2055_XOCTL2);
		save[offset + 8] = b43_radio_read16(dev, B2055_XOREGUL);
		save[offset + 9] = b43_radio_read16(dev, B2055_XOMISC);
		save[offset + 10] = b43_radio_read16(dev, B2055_PLL_LFC1);

		if (b43_current_band(dev->wl) == IEEE80211_BAND_5GHZ) {
			b43_radio_write16(dev, tmp | B2055_CAL_RVARCTL, 0x0A);
			b43_radio_write16(dev, tmp | B2055_CAL_LPOCTL, 0x40);
			b43_radio_write16(dev, tmp | B2055_CAL_TS, 0x55);
			b43_radio_write16(dev, tmp | B2055_CAL_RCCALRTS, 0);
			b43_radio_write16(dev, tmp | B2055_CAL_RCALRTS, 0);
			if (nphy->ipa5g_on) {
				b43_radio_write16(dev, tmp | B2055_PADDRV, 4);
				b43_radio_write16(dev, tmp | B2055_XOCTL1, 1);
			} else {
				b43_radio_write16(dev, tmp | B2055_PADDRV, 0);
				b43_radio_write16(dev, tmp | B2055_XOCTL1, 0x2F);
			}
			b43_radio_write16(dev, tmp | B2055_XOCTL2, 0);
		} else {
			b43_radio_write16(dev, tmp | B2055_CAL_RVARCTL, 0x06);
			b43_radio_write16(dev, tmp | B2055_CAL_LPOCTL, 0x40);
			b43_radio_write16(dev, tmp | B2055_CAL_TS, 0x55);
			b43_radio_write16(dev, tmp | B2055_CAL_RCCALRTS, 0);
			b43_radio_write16(dev, tmp | B2055_CAL_RCALRTS, 0);
			b43_radio_write16(dev, tmp | B2055_XOCTL1, 0);
			if (nphy->ipa2g_on) {
				b43_radio_write16(dev, tmp | B2055_PADDRV, 6);
				b43_radio_write16(dev, tmp | B2055_XOCTL2,
					(dev->phy.rev < 5) ? 0x11 : 0x01);
			} else {
				b43_radio_write16(dev, tmp | B2055_PADDRV, 0);
				b43_radio_write16(dev, tmp | B2055_XOCTL2, 0);
			}
		}
		b43_radio_write16(dev, tmp | B2055_XOREGUL, 0);
		b43_radio_write16(dev, tmp | B2055_XOMISC, 0);
		b43_radio_write16(dev, tmp | B2055_PLL_LFC1, 0);
	    }
	} else {
		save[0] = b43_radio_read16(dev, B2055_C1_TX_RF_IQCAL1);
		b43_radio_write16(dev, B2055_C1_TX_RF_IQCAL1, 0x29);

		save[1] = b43_radio_read16(dev, B2055_C1_TX_RF_IQCAL2);
		b43_radio_write16(dev, B2055_C1_TX_RF_IQCAL2, 0x54);

		save[2] = b43_radio_read16(dev, B2055_C2_TX_RF_IQCAL1);
		b43_radio_write16(dev, B2055_C2_TX_RF_IQCAL1, 0x29);

		save[3] = b43_radio_read16(dev, B2055_C2_TX_RF_IQCAL2);
		b43_radio_write16(dev, B2055_C2_TX_RF_IQCAL2, 0x54);

		save[3] = b43_radio_read16(dev, B2055_C1_PWRDET_RXTX);
		save[4] = b43_radio_read16(dev, B2055_C2_PWRDET_RXTX);

		if (!(b43_phy_read(dev, B43_NPHY_BANDCTL) &
		    B43_NPHY_BANDCTL_5GHZ)) {
			b43_radio_write16(dev, B2055_C1_PWRDET_RXTX, 0x04);
			b43_radio_write16(dev, B2055_C2_PWRDET_RXTX, 0x04);
		} else {
			b43_radio_write16(dev, B2055_C1_PWRDET_RXTX, 0x20);
			b43_radio_write16(dev, B2055_C2_PWRDET_RXTX, 0x20);
		}

		if (dev->phy.rev < 2) {
			b43_radio_set(dev, B2055_C1_TX_BB_MXGM, 0x20);
			b43_radio_set(dev, B2055_C2_TX_BB_MXGM, 0x20);
		} else {
			b43_radio_mask(dev, B2055_C1_TX_BB_MXGM, ~0x20);
			b43_radio_mask(dev, B2055_C2_TX_BB_MXGM, ~0x20);
		}
	}
}

/* http://bcm-v4.sipsolutions.net/802.11/PHY/N/IqCalGainParams */
static void b43_nphy_iq_cal_gain_params(struct b43_wldev *dev, u16 core,
					struct nphy_txgains target,
					struct nphy_iqcal_params *params)
{
	int i, j, indx;
	u16 gain;

	if (dev->phy.rev >= 3) {
		params->txgm = target.txgm[core];
		params->pga = target.pga[core];
		params->pad = target.pad[core];
		params->ipa = target.ipa[core];
		params->cal_gain = (params->txgm << 12) | (params->pga << 8) |
					(params->pad << 4) | (params->ipa);
		for (j = 0; j < 5; j++)
			params->ncorr[j] = 0x79;
	} else {
		gain = (target.pad[core]) | (target.pga[core] << 4) |
			(target.txgm[core] << 8);

		indx = (b43_current_band(dev->wl) == IEEE80211_BAND_5GHZ) ?
			1 : 0;
		for (i = 0; i < 9; i++)
			if (tbl_iqcal_gainparams[indx][i][0] == gain)
				break;
		i = min(i, 8);

		params->txgm = tbl_iqcal_gainparams[indx][i][1];
		params->pga = tbl_iqcal_gainparams[indx][i][2];
		params->pad = tbl_iqcal_gainparams[indx][i][3];
		params->cal_gain = (params->txgm << 7) | (params->pga << 4) |
					(params->pad << 2);
		for (j = 0; j < 4; j++)
			params->ncorr[j] = tbl_iqcal_gainparams[indx][i][4 + j];
	}
}

/* http://bcm-v4.sipsolutions.net/802.11/PHY/N/UpdateTxCalLadder */
static void b43_nphy_update_tx_cal_ladder(struct b43_wldev *dev, u16 core)
{
	struct b43_phy_n *nphy = dev->phy.n;
	int i;
	u16 scale, entry;

	u16 tmp = nphy->txcal_bbmult;
	if (core == 0)
		tmp >>= 8;
	tmp &= 0xff;

	for (i = 0; i < 18; i++) {
		scale = (ladder_lo[i].percent * tmp) / 100;
		entry = ((scale & 0xFF) << 8) | ladder_lo[i].g_env;
		b43_ntab_write(dev, B43_NTAB16(15, i), entry);

		scale = (ladder_iq[i].percent * tmp) / 100;
		entry = ((scale & 0xFF) << 8) | ladder_iq[i].g_env;
		b43_ntab_write(dev, B43_NTAB16(15, i + 32), entry);
	}
}

/* http://bcm-v4.sipsolutions.net/802.11/PHY/N/ExtPaSetTxDigiFilts */
static void b43_nphy_ext_pa_set_tx_dig_filters(struct b43_wldev *dev)
{
	int i;
	for (i = 0; i < 15; i++)
		b43_phy_write(dev, B43_PHY_N(0x2C5 + i),
				tbl_tx_filter_coef_rev4[2][i]);
}

/* http://bcm-v4.sipsolutions.net/802.11/PHY/N/IpaSetTxDigiFilts */
static void b43_nphy_int_pa_set_tx_dig_filters(struct b43_wldev *dev)
{
	int i, j;
	/* B43_NPHY_TXF_20CO_S0A1, B43_NPHY_TXF_40CO_S0A1, unknown */
	static const u16 offset[] = { 0x186, 0x195, 0x2C5 };

	for (i = 0; i < 3; i++)
		for (j = 0; j < 15; j++)
			b43_phy_write(dev, B43_PHY_N(offset[i] + j),
					tbl_tx_filter_coef_rev4[i][j]);

	if (dev->phy.is_40mhz) {
		for (j = 0; j < 15; j++)
			b43_phy_write(dev, B43_PHY_N(offset[0] + j),
					tbl_tx_filter_coef_rev4[3][j]);
	} else if (b43_current_band(dev->wl) == IEEE80211_BAND_5GHZ) {
		for (j = 0; j < 15; j++)
			b43_phy_write(dev, B43_PHY_N(offset[0] + j),
					tbl_tx_filter_coef_rev4[5][j]);
	}

	if (dev->phy.channel == 14)
		for (j = 0; j < 15; j++)
			b43_phy_write(dev, B43_PHY_N(offset[0] + j),
					tbl_tx_filter_coef_rev4[6][j]);
}

/* http://bcm-v4.sipsolutions.net/802.11/PHY/N/GetTxGain */
static struct nphy_txgains b43_nphy_get_tx_gains(struct b43_wldev *dev)
{
	struct b43_phy_n *nphy = dev->phy.n;

	u16 curr_gain[2];
	struct nphy_txgains target;
	const u32 *table = NULL;

	if (!nphy->txpwrctrl) {
		int i;

		if (nphy->hang_avoid)
			b43_nphy_stay_in_carrier_search(dev, true);
		b43_ntab_read_bulk(dev, B43_NTAB16(7, 0x110), 2, curr_gain);
		if (nphy->hang_avoid)
			b43_nphy_stay_in_carrier_search(dev, false);

		for (i = 0; i < 2; ++i) {
			if (dev->phy.rev >= 3) {
				target.ipa[i] = curr_gain[i] & 0x000F;
				target.pad[i] = (curr_gain[i] & 0x00F0) >> 4;
				target.pga[i] = (curr_gain[i] & 0x0F00) >> 8;
				target.txgm[i] = (curr_gain[i] & 0x7000) >> 12;
			} else {
				target.ipa[i] = curr_gain[i] & 0x0003;
				target.pad[i] = (curr_gain[i] & 0x000C) >> 2;
				target.pga[i] = (curr_gain[i] & 0x0070) >> 4;
				target.txgm[i] = (curr_gain[i] & 0x0380) >> 7;
			}
		}
	} else {
		int i;
		u16 index[2];
		index[0] = (b43_phy_read(dev, B43_NPHY_C1_TXPCTL_STAT) &
			B43_NPHY_TXPCTL_STAT_BIDX) >>
			B43_NPHY_TXPCTL_STAT_BIDX_SHIFT;
		index[1] = (b43_phy_read(dev, B43_NPHY_C2_TXPCTL_STAT) &
			B43_NPHY_TXPCTL_STAT_BIDX) >>
			B43_NPHY_TXPCTL_STAT_BIDX_SHIFT;

		for (i = 0; i < 2; ++i) {
			if (dev->phy.rev >= 3) {
				enum ieee80211_band band =
					b43_current_band(dev->wl);

				if ((nphy->ipa2g_on &&
				     band == IEEE80211_BAND_2GHZ) ||
				    (nphy->ipa5g_on &&
				     band == IEEE80211_BAND_5GHZ)) {
					table = b43_nphy_get_ipa_gain_table(dev);
				} else {
					if (band == IEEE80211_BAND_5GHZ) {
						if (dev->phy.rev == 3)
							table = b43_ntab_tx_gain_rev3_5ghz;
						else if (dev->phy.rev == 4)
							table = b43_ntab_tx_gain_rev4_5ghz;
						else
							table = b43_ntab_tx_gain_rev5plus_5ghz;
					} else {
						table = b43_ntab_tx_gain_rev3plus_2ghz;
					}
				}

				target.ipa[i] = (table[index[i]] >> 16) & 0xF;
				target.pad[i] = (table[index[i]] >> 20) & 0xF;
				target.pga[i] = (table[index[i]] >> 24) & 0xF;
				target.txgm[i] = (table[index[i]] >> 28) & 0xF;
			} else {
				table = b43_ntab_tx_gain_rev0_1_2;

				target.ipa[i] = (table[index[i]] >> 16) & 0x3;
				target.pad[i] = (table[index[i]] >> 18) & 0x3;
				target.pga[i] = (table[index[i]] >> 20) & 0x7;
				target.txgm[i] = (table[index[i]] >> 23) & 0x7;
			}
		}
	}

	return target;
}

/* http://bcm-v4.sipsolutions.net/802.11/PHY/N/TxCalPhyCleanup */
static void b43_nphy_tx_cal_phy_cleanup(struct b43_wldev *dev)
{
	u16 *regs = dev->phy.n->tx_rx_cal_phy_saveregs;

	if (dev->phy.rev >= 3) {
		b43_phy_write(dev, B43_NPHY_AFECTL_C1, regs[0]);
		b43_phy_write(dev, B43_NPHY_AFECTL_C2, regs[1]);
		b43_phy_write(dev, B43_NPHY_AFECTL_OVER1, regs[2]);
		b43_phy_write(dev, B43_NPHY_AFECTL_OVER, regs[3]);
		b43_phy_write(dev, B43_NPHY_BBCFG, regs[4]);
		b43_ntab_write(dev, B43_NTAB16(8, 3), regs[5]);
		b43_ntab_write(dev, B43_NTAB16(8, 19), regs[6]);
		b43_phy_write(dev, B43_NPHY_RFCTL_INTC1, regs[7]);
		b43_phy_write(dev, B43_NPHY_RFCTL_INTC2, regs[8]);
		b43_phy_write(dev, B43_NPHY_PAPD_EN0, regs[9]);
		b43_phy_write(dev, B43_NPHY_PAPD_EN1, regs[10]);
		b43_nphy_reset_cca(dev);
	} else {
		b43_phy_maskset(dev, B43_NPHY_AFECTL_C1, 0x0FFF, regs[0]);
		b43_phy_maskset(dev, B43_NPHY_AFECTL_C2, 0x0FFF, regs[1]);
		b43_phy_write(dev, B43_NPHY_AFECTL_OVER, regs[2]);
		b43_ntab_write(dev, B43_NTAB16(8, 2), regs[3]);
		b43_ntab_write(dev, B43_NTAB16(8, 18), regs[4]);
		b43_phy_write(dev, B43_NPHY_RFCTL_INTC1, regs[5]);
		b43_phy_write(dev, B43_NPHY_RFCTL_INTC2, regs[6]);
	}
}

/* http://bcm-v4.sipsolutions.net/802.11/PHY/N/TxCalPhySetup */
static void b43_nphy_tx_cal_phy_setup(struct b43_wldev *dev)
{
	u16 *regs = dev->phy.n->tx_rx_cal_phy_saveregs;
	u16 tmp;

	regs[0] = b43_phy_read(dev, B43_NPHY_AFECTL_C1);
	regs[1] = b43_phy_read(dev, B43_NPHY_AFECTL_C2);
	if (dev->phy.rev >= 3) {
		b43_phy_maskset(dev, B43_NPHY_AFECTL_C1, 0xF0FF, 0x0A00);
		b43_phy_maskset(dev, B43_NPHY_AFECTL_C2, 0xF0FF, 0x0A00);

		tmp = b43_phy_read(dev, B43_NPHY_AFECTL_OVER1);
		regs[2] = tmp;
		b43_phy_write(dev, B43_NPHY_AFECTL_OVER1, tmp | 0x0600);

		tmp = b43_phy_read(dev, B43_NPHY_AFECTL_OVER);
		regs[3] = tmp;
		b43_phy_write(dev, B43_NPHY_AFECTL_OVER, tmp | 0x0600);

		regs[4] = b43_phy_read(dev, B43_NPHY_BBCFG);
		b43_phy_mask(dev, B43_NPHY_BBCFG,
			     ~B43_NPHY_BBCFG_RSTRX & 0xFFFF);

		tmp = b43_ntab_read(dev, B43_NTAB16(8, 3));
		regs[5] = tmp;
		b43_ntab_write(dev, B43_NTAB16(8, 3), 0);

		tmp = b43_ntab_read(dev, B43_NTAB16(8, 19));
		regs[6] = tmp;
		b43_ntab_write(dev, B43_NTAB16(8, 19), 0);
		regs[7] = b43_phy_read(dev, B43_NPHY_RFCTL_INTC1);
		regs[8] = b43_phy_read(dev, B43_NPHY_RFCTL_INTC2);

		b43_nphy_rf_control_intc_override(dev, 2, 1, 3);
		b43_nphy_rf_control_intc_override(dev, 1, 2, 1);
		b43_nphy_rf_control_intc_override(dev, 1, 8, 2);

		regs[9] = b43_phy_read(dev, B43_NPHY_PAPD_EN0);
		regs[10] = b43_phy_read(dev, B43_NPHY_PAPD_EN1);
		b43_phy_mask(dev, B43_NPHY_PAPD_EN0, ~0x0001);
		b43_phy_mask(dev, B43_NPHY_PAPD_EN1, ~0x0001);
	} else {
		b43_phy_maskset(dev, B43_NPHY_AFECTL_C1, 0x0FFF, 0xA000);
		b43_phy_maskset(dev, B43_NPHY_AFECTL_C2, 0x0FFF, 0xA000);
		tmp = b43_phy_read(dev, B43_NPHY_AFECTL_OVER);
		regs[2] = tmp;
		b43_phy_write(dev, B43_NPHY_AFECTL_OVER, tmp | 0x3000);
		tmp = b43_ntab_read(dev, B43_NTAB16(8, 2));
		regs[3] = tmp;
		tmp |= 0x2000;
		b43_ntab_write(dev, B43_NTAB16(8, 2), tmp);
		tmp = b43_ntab_read(dev, B43_NTAB16(8, 18));
		regs[4] = tmp;
		tmp |= 0x2000;
		b43_ntab_write(dev, B43_NTAB16(8, 18), tmp);
		regs[5] = b43_phy_read(dev, B43_NPHY_RFCTL_INTC1);
		regs[6] = b43_phy_read(dev, B43_NPHY_RFCTL_INTC2);
		if (b43_current_band(dev->wl) == IEEE80211_BAND_5GHZ)
			tmp = 0x0180;
		else
			tmp = 0x0120;
		b43_phy_write(dev, B43_NPHY_RFCTL_INTC1, tmp);
		b43_phy_write(dev, B43_NPHY_RFCTL_INTC2, tmp);
	}
}

/* http://bcm-v4.sipsolutions.net/802.11/PHY/N/SaveCal */
static void b43_nphy_save_cal(struct b43_wldev *dev)
{
	struct b43_phy_n *nphy = dev->phy.n;

	struct b43_phy_n_iq_comp *rxcal_coeffs = NULL;
	u16 *txcal_radio_regs = NULL;
	struct b43_chanspec *iqcal_chanspec;
	u16 *table = NULL;

	if (nphy->hang_avoid)
		b43_nphy_stay_in_carrier_search(dev, 1);

	if (b43_current_band(dev->wl) == IEEE80211_BAND_2GHZ) {
		rxcal_coeffs = &nphy->cal_cache.rxcal_coeffs_2G;
		txcal_radio_regs = nphy->cal_cache.txcal_radio_regs_2G;
		iqcal_chanspec = &nphy->iqcal_chanspec_2G;
		table = nphy->cal_cache.txcal_coeffs_2G;
	} else {
		rxcal_coeffs = &nphy->cal_cache.rxcal_coeffs_5G;
		txcal_radio_regs = nphy->cal_cache.txcal_radio_regs_5G;
		iqcal_chanspec = &nphy->iqcal_chanspec_5G;
		table = nphy->cal_cache.txcal_coeffs_5G;
	}

	b43_nphy_rx_iq_coeffs(dev, false, rxcal_coeffs);
	/* TODO use some definitions */
	if (dev->phy.rev >= 3) {
		txcal_radio_regs[0] = b43_radio_read(dev, 0x2021);
		txcal_radio_regs[1] = b43_radio_read(dev, 0x2022);
		txcal_radio_regs[2] = b43_radio_read(dev, 0x3021);
		txcal_radio_regs[3] = b43_radio_read(dev, 0x3022);
		txcal_radio_regs[4] = b43_radio_read(dev, 0x2023);
		txcal_radio_regs[5] = b43_radio_read(dev, 0x2024);
		txcal_radio_regs[6] = b43_radio_read(dev, 0x3023);
		txcal_radio_regs[7] = b43_radio_read(dev, 0x3024);
	} else {
		txcal_radio_regs[0] = b43_radio_read(dev, 0x8B);
		txcal_radio_regs[1] = b43_radio_read(dev, 0xBA);
		txcal_radio_regs[2] = b43_radio_read(dev, 0x8D);
		txcal_radio_regs[3] = b43_radio_read(dev, 0xBC);
	}
	iqcal_chanspec->center_freq = dev->phy.channel_freq;
	iqcal_chanspec->channel_type = dev->phy.channel_type;
	b43_ntab_read_bulk(dev, B43_NTAB16(15, 80), 8, table);

	if (nphy->hang_avoid)
		b43_nphy_stay_in_carrier_search(dev, 0);
}

/* http://bcm-v4.sipsolutions.net/802.11/PHY/N/RestoreCal */
static void b43_nphy_restore_cal(struct b43_wldev *dev)
{
	struct b43_phy_n *nphy = dev->phy.n;

	u16 coef[4];
	u16 *loft = NULL;
	u16 *table = NULL;

	int i;
	u16 *txcal_radio_regs = NULL;
	struct b43_phy_n_iq_comp *rxcal_coeffs = NULL;

	if (b43_current_band(dev->wl) == IEEE80211_BAND_2GHZ) {
		if (!nphy->iqcal_chanspec_2G.center_freq)
			return;
		table = nphy->cal_cache.txcal_coeffs_2G;
		loft = &nphy->cal_cache.txcal_coeffs_2G[5];
	} else {
		if (!nphy->iqcal_chanspec_5G.center_freq)
			return;
		table = nphy->cal_cache.txcal_coeffs_5G;
		loft = &nphy->cal_cache.txcal_coeffs_5G[5];
	}

	b43_ntab_write_bulk(dev, B43_NTAB16(15, 80), 4, table);

	for (i = 0; i < 4; i++) {
		if (dev->phy.rev >= 3)
			table[i] = coef[i];
		else
			coef[i] = 0;
	}

	b43_ntab_write_bulk(dev, B43_NTAB16(15, 88), 4, coef);
	b43_ntab_write_bulk(dev, B43_NTAB16(15, 85), 2, loft);
	b43_ntab_write_bulk(dev, B43_NTAB16(15, 93), 2, loft);

	if (dev->phy.rev < 2)
		b43_nphy_tx_iq_workaround(dev);

	if (b43_current_band(dev->wl) == IEEE80211_BAND_2GHZ) {
		txcal_radio_regs = nphy->cal_cache.txcal_radio_regs_2G;
		rxcal_coeffs = &nphy->cal_cache.rxcal_coeffs_2G;
	} else {
		txcal_radio_regs = nphy->cal_cache.txcal_radio_regs_5G;
		rxcal_coeffs = &nphy->cal_cache.rxcal_coeffs_5G;
	}

	/* TODO use some definitions */
	if (dev->phy.rev >= 3) {
		b43_radio_write(dev, 0x2021, txcal_radio_regs[0]);
		b43_radio_write(dev, 0x2022, txcal_radio_regs[1]);
		b43_radio_write(dev, 0x3021, txcal_radio_regs[2]);
		b43_radio_write(dev, 0x3022, txcal_radio_regs[3]);
		b43_radio_write(dev, 0x2023, txcal_radio_regs[4]);
		b43_radio_write(dev, 0x2024, txcal_radio_regs[5]);
		b43_radio_write(dev, 0x3023, txcal_radio_regs[6]);
		b43_radio_write(dev, 0x3024, txcal_radio_regs[7]);
	} else {
		b43_radio_write(dev, 0x8B, txcal_radio_regs[0]);
		b43_radio_write(dev, 0xBA, txcal_radio_regs[1]);
		b43_radio_write(dev, 0x8D, txcal_radio_regs[2]);
		b43_radio_write(dev, 0xBC, txcal_radio_regs[3]);
	}
	b43_nphy_rx_iq_coeffs(dev, true, rxcal_coeffs);
}

/* http://bcm-v4.sipsolutions.net/802.11/PHY/N/CalTxIqlo */
static int b43_nphy_cal_tx_iq_lo(struct b43_wldev *dev,
				struct nphy_txgains target,
				bool full, bool mphase)
{
	struct b43_phy_n *nphy = dev->phy.n;
	int i;
	int error = 0;
	int freq;
	bool avoid = false;
	u8 length;
	u16 tmp, core, type, count, max, numb, last, cmd;
	const u16 *table;
	bool phy6or5x;

	u16 buffer[11];
	u16 diq_start = 0;
	u16 save[2];
	u16 gain[2];
	struct nphy_iqcal_params params[2];
	bool updated[2] = { };

	b43_nphy_stay_in_carrier_search(dev, true);

	if (dev->phy.rev >= 4) {
		avoid = nphy->hang_avoid;
		nphy->hang_avoid = 0;
	}

	b43_ntab_read_bulk(dev, B43_NTAB16(7, 0x110), 2, save);

	for (i = 0; i < 2; i++) {
		b43_nphy_iq_cal_gain_params(dev, i, target, &params[i]);
		gain[i] = params[i].cal_gain;
	}

	b43_ntab_write_bulk(dev, B43_NTAB16(7, 0x110), 2, gain);

	b43_nphy_tx_cal_radio_setup(dev);
	b43_nphy_tx_cal_phy_setup(dev);

	phy6or5x = dev->phy.rev >= 6 ||
		(dev->phy.rev == 5 && nphy->ipa2g_on &&
		b43_current_band(dev->wl) == IEEE80211_BAND_2GHZ);
	if (phy6or5x) {
		if (dev->phy.is_40mhz) {
			b43_ntab_write_bulk(dev, B43_NTAB16(15, 0), 18,
					tbl_tx_iqlo_cal_loft_ladder_40);
			b43_ntab_write_bulk(dev, B43_NTAB16(15, 32), 18,
					tbl_tx_iqlo_cal_iqimb_ladder_40);
		} else {
			b43_ntab_write_bulk(dev, B43_NTAB16(15, 0), 18,
					tbl_tx_iqlo_cal_loft_ladder_20);
			b43_ntab_write_bulk(dev, B43_NTAB16(15, 32), 18,
					tbl_tx_iqlo_cal_iqimb_ladder_20);
		}
	}

	b43_phy_write(dev, B43_NPHY_IQLOCAL_CMDGCTL, 0x8AA9);

	if (!dev->phy.is_40mhz)
		freq = 2500;
	else
		freq = 5000;

	if (nphy->mphase_cal_phase_id > 2)
		b43_nphy_run_samples(dev, (dev->phy.is_40mhz ? 40 : 20) * 8,
					0xFFFF, 0, true, false);
	else
		error = b43_nphy_tx_tone(dev, freq, 250, true, false);

	if (error == 0) {
		if (nphy->mphase_cal_phase_id > 2) {
			table = nphy->mphase_txcal_bestcoeffs;
			length = 11;
			if (dev->phy.rev < 3)
				length -= 2;
		} else {
			if (!full && nphy->txiqlocal_coeffsvalid) {
				table = nphy->txiqlocal_bestc;
				length = 11;
				if (dev->phy.rev < 3)
					length -= 2;
			} else {
				full = true;
				if (dev->phy.rev >= 3) {
					table = tbl_tx_iqlo_cal_startcoefs_nphyrev3;
					length = B43_NTAB_TX_IQLO_CAL_STARTCOEFS_REV3;
				} else {
					table = tbl_tx_iqlo_cal_startcoefs;
					length = B43_NTAB_TX_IQLO_CAL_STARTCOEFS;
				}
			}
		}

		b43_ntab_write_bulk(dev, B43_NTAB16(15, 64), length, table);

		if (full) {
			if (dev->phy.rev >= 3)
				max = B43_NTAB_TX_IQLO_CAL_CMDS_FULLCAL_REV3;
			else
				max = B43_NTAB_TX_IQLO_CAL_CMDS_FULLCAL;
		} else {
			if (dev->phy.rev >= 3)
				max = B43_NTAB_TX_IQLO_CAL_CMDS_RECAL_REV3;
			else
				max = B43_NTAB_TX_IQLO_CAL_CMDS_RECAL;
		}

		if (mphase) {
			count = nphy->mphase_txcal_cmdidx;
			numb = min(max,
				(u16)(count + nphy->mphase_txcal_numcmds));
		} else {
			count = 0;
			numb = max;
		}

		for (; count < numb; count++) {
			if (full) {
				if (dev->phy.rev >= 3)
					cmd = tbl_tx_iqlo_cal_cmds_fullcal_nphyrev3[count];
				else
					cmd = tbl_tx_iqlo_cal_cmds_fullcal[count];
			} else {
				if (dev->phy.rev >= 3)
					cmd = tbl_tx_iqlo_cal_cmds_recal_nphyrev3[count];
				else
					cmd = tbl_tx_iqlo_cal_cmds_recal[count];
			}

			core = (cmd & 0x3000) >> 12;
			type = (cmd & 0x0F00) >> 8;

			if (phy6or5x && updated[core] == 0) {
				b43_nphy_update_tx_cal_ladder(dev, core);
				updated[core] = 1;
			}

			tmp = (params[core].ncorr[type] << 8) | 0x66;
			b43_phy_write(dev, B43_NPHY_IQLOCAL_CMDNNUM, tmp);

			if (type == 1 || type == 3 || type == 4) {
				buffer[0] = b43_ntab_read(dev,
						B43_NTAB16(15, 69 + core));
				diq_start = buffer[0];
				buffer[0] = 0;
				b43_ntab_write(dev, B43_NTAB16(15, 69 + core),
						0);
			}

			b43_phy_write(dev, B43_NPHY_IQLOCAL_CMD, cmd);
			for (i = 0; i < 2000; i++) {
				tmp = b43_phy_read(dev, B43_NPHY_IQLOCAL_CMD);
				if (tmp & 0xC000)
					break;
				udelay(10);
			}

			b43_ntab_read_bulk(dev, B43_NTAB16(15, 96), length,
						buffer);
			b43_ntab_write_bulk(dev, B43_NTAB16(15, 64), length,
						buffer);

			if (type == 1 || type == 3 || type == 4)
				buffer[0] = diq_start;
		}

		if (mphase)
			nphy->mphase_txcal_cmdidx = (numb >= max) ? 0 : numb;

		last = (dev->phy.rev < 3) ? 6 : 7;

		if (!mphase || nphy->mphase_cal_phase_id == last) {
			b43_ntab_write_bulk(dev, B43_NTAB16(15, 96), 4, buffer);
			b43_ntab_read_bulk(dev, B43_NTAB16(15, 80), 4, buffer);
			if (dev->phy.rev < 3) {
				buffer[0] = 0;
				buffer[1] = 0;
				buffer[2] = 0;
				buffer[3] = 0;
			}
			b43_ntab_write_bulk(dev, B43_NTAB16(15, 88), 4,
						buffer);
			b43_ntab_read_bulk(dev, B43_NTAB16(15, 101), 2,
						buffer);
			b43_ntab_write_bulk(dev, B43_NTAB16(15, 85), 2,
						buffer);
			b43_ntab_write_bulk(dev, B43_NTAB16(15, 93), 2,
						buffer);
			length = 11;
			if (dev->phy.rev < 3)
				length -= 2;
			b43_ntab_read_bulk(dev, B43_NTAB16(15, 96), length,
						nphy->txiqlocal_bestc);
			nphy->txiqlocal_coeffsvalid = true;
			nphy->txiqlocal_chanspec.center_freq =
							dev->phy.channel_freq;
			nphy->txiqlocal_chanspec.channel_type =
							dev->phy.channel_type;
		} else {
			length = 11;
			if (dev->phy.rev < 3)
				length -= 2;
			b43_ntab_read_bulk(dev, B43_NTAB16(15, 96), length,
						nphy->mphase_txcal_bestcoeffs);
		}

		b43_nphy_stop_playback(dev);
		b43_phy_write(dev, B43_NPHY_IQLOCAL_CMDGCTL, 0);
	}

	b43_nphy_tx_cal_phy_cleanup(dev);
	b43_ntab_write_bulk(dev, B43_NTAB16(7, 0x110), 2, save);

	if (dev->phy.rev < 2 && (!mphase || nphy->mphase_cal_phase_id == last))
		b43_nphy_tx_iq_workaround(dev);

	if (dev->phy.rev >= 4)
		nphy->hang_avoid = avoid;

	b43_nphy_stay_in_carrier_search(dev, false);

	return error;
}

/* http://bcm-v4.sipsolutions.net/802.11/PHY/N/ReapplyTxCalCoeffs */
static void b43_nphy_reapply_tx_cal_coeffs(struct b43_wldev *dev)
{
	struct b43_phy_n *nphy = dev->phy.n;
	u8 i;
	u16 buffer[7];
	bool equal = true;

	if (!nphy->txiqlocal_coeffsvalid ||
	    nphy->txiqlocal_chanspec.center_freq != dev->phy.channel_freq ||
	    nphy->txiqlocal_chanspec.channel_type != dev->phy.channel_type)
		return;

	b43_ntab_read_bulk(dev, B43_NTAB16(15, 80), 7, buffer);
	for (i = 0; i < 4; i++) {
		if (buffer[i] != nphy->txiqlocal_bestc[i]) {
			equal = false;
			break;
		}
	}

	if (!equal) {
		b43_ntab_write_bulk(dev, B43_NTAB16(15, 80), 4,
					nphy->txiqlocal_bestc);
		for (i = 0; i < 4; i++)
			buffer[i] = 0;
		b43_ntab_write_bulk(dev, B43_NTAB16(15, 88), 4,
					buffer);
		b43_ntab_write_bulk(dev, B43_NTAB16(15, 85), 2,
					&nphy->txiqlocal_bestc[5]);
		b43_ntab_write_bulk(dev, B43_NTAB16(15, 93), 2,
					&nphy->txiqlocal_bestc[5]);
	}
}

/* http://bcm-v4.sipsolutions.net/802.11/PHY/N/CalRxIqRev2 */
static int b43_nphy_rev2_cal_rx_iq(struct b43_wldev *dev,
			struct nphy_txgains target, u8 type, bool debug)
{
	struct b43_phy_n *nphy = dev->phy.n;
	int i, j, index;
	u8 rfctl[2];
	u8 afectl_core;
	u16 tmp[6];
	u16 uninitialized_var(cur_hpf1), uninitialized_var(cur_hpf2), cur_lna;
	u32 real, imag;
	enum ieee80211_band band;

	u8 use;
	u16 cur_hpf;
	u16 lna[3] = { 3, 3, 1 };
	u16 hpf1[3] = { 7, 2, 0 };
	u16 hpf2[3] = { 2, 0, 0 };
	u32 power[3] = { };
	u16 gain_save[2];
	u16 cal_gain[2];
	struct nphy_iqcal_params cal_params[2];
	struct nphy_iq_est est;
	int ret = 0;
	bool playtone = true;
	int desired = 13;

	b43_nphy_stay_in_carrier_search(dev, 1);

	if (dev->phy.rev < 2)
		b43_nphy_reapply_tx_cal_coeffs(dev);
	b43_ntab_read_bulk(dev, B43_NTAB16(7, 0x110), 2, gain_save);
	for (i = 0; i < 2; i++) {
		b43_nphy_iq_cal_gain_params(dev, i, target, &cal_params[i]);
		cal_gain[i] = cal_params[i].cal_gain;
	}
	b43_ntab_write_bulk(dev, B43_NTAB16(7, 0x110), 2, cal_gain);

	for (i = 0; i < 2; i++) {
		if (i == 0) {
			rfctl[0] = B43_NPHY_RFCTL_INTC1;
			rfctl[1] = B43_NPHY_RFCTL_INTC2;
			afectl_core = B43_NPHY_AFECTL_C1;
		} else {
			rfctl[0] = B43_NPHY_RFCTL_INTC2;
			rfctl[1] = B43_NPHY_RFCTL_INTC1;
			afectl_core = B43_NPHY_AFECTL_C2;
		}

		tmp[1] = b43_phy_read(dev, B43_NPHY_RFSEQCA);
		tmp[2] = b43_phy_read(dev, afectl_core);
		tmp[3] = b43_phy_read(dev, B43_NPHY_AFECTL_OVER);
		tmp[4] = b43_phy_read(dev, rfctl[0]);
		tmp[5] = b43_phy_read(dev, rfctl[1]);

		b43_phy_maskset(dev, B43_NPHY_RFSEQCA,
				~B43_NPHY_RFSEQCA_RXDIS & 0xFFFF,
				((1 - i) << B43_NPHY_RFSEQCA_RXDIS_SHIFT));
		b43_phy_maskset(dev, B43_NPHY_RFSEQCA, ~B43_NPHY_RFSEQCA_TXEN,
				(1 - i));
		b43_phy_set(dev, afectl_core, 0x0006);
		b43_phy_set(dev, B43_NPHY_AFECTL_OVER, 0x0006);

		band = b43_current_band(dev->wl);

		if (nphy->rxcalparams & 0xFF000000) {
			if (band == IEEE80211_BAND_5GHZ)
				b43_phy_write(dev, rfctl[0], 0x140);
			else
				b43_phy_write(dev, rfctl[0], 0x110);
		} else {
			if (band == IEEE80211_BAND_5GHZ)
				b43_phy_write(dev, rfctl[0], 0x180);
			else
				b43_phy_write(dev, rfctl[0], 0x120);
		}

		if (band == IEEE80211_BAND_5GHZ)
			b43_phy_write(dev, rfctl[1], 0x148);
		else
			b43_phy_write(dev, rfctl[1], 0x114);

		if (nphy->rxcalparams & 0x10000) {
			b43_radio_maskset(dev, B2055_C1_GENSPARE2, 0xFC,
					(i + 1));
			b43_radio_maskset(dev, B2055_C2_GENSPARE2, 0xFC,
					(2 - i));
		}

		for (j = 0; j < 4; j++) {
			if (j < 3) {
				cur_lna = lna[j];
				cur_hpf1 = hpf1[j];
				cur_hpf2 = hpf2[j];
			} else {
				if (power[1] > 10000) {
					use = 1;
					cur_hpf = cur_hpf1;
					index = 2;
				} else {
					if (power[0] > 10000) {
						use = 1;
						cur_hpf = cur_hpf1;
						index = 1;
					} else {
						index = 0;
						use = 2;
						cur_hpf = cur_hpf2;
					}
				}
				cur_lna = lna[index];
				cur_hpf1 = hpf1[index];
				cur_hpf2 = hpf2[index];
				cur_hpf += desired - hweight32(power[index]);
				cur_hpf = clamp_val(cur_hpf, 0, 10);
				if (use == 1)
					cur_hpf1 = cur_hpf;
				else
					cur_hpf2 = cur_hpf;
			}

			tmp[0] = ((cur_hpf2 << 8) | (cur_hpf1 << 4) |
					(cur_lna << 2));
			b43_nphy_rf_control_override(dev, 0x400, tmp[0], 3,
									false);
			b43_nphy_force_rf_sequence(dev, B43_RFSEQ_RESET2RX);
			b43_nphy_stop_playback(dev);

			if (playtone) {
				ret = b43_nphy_tx_tone(dev, 4000,
						(nphy->rxcalparams & 0xFFFF),
						false, false);
				playtone = false;
			} else {
				b43_nphy_run_samples(dev, 160, 0xFFFF, 0,
							false, false);
			}

			if (ret == 0) {
				if (j < 3) {
					b43_nphy_rx_iq_est(dev, &est, 1024, 32,
									false);
					if (i == 0) {
						real = est.i0_pwr;
						imag = est.q0_pwr;
					} else {
						real = est.i1_pwr;
						imag = est.q1_pwr;
					}
					power[i] = ((real + imag) / 1024) + 1;
				} else {
					b43_nphy_calc_rx_iq_comp(dev, 1 << i);
				}
				b43_nphy_stop_playback(dev);
			}

			if (ret != 0)
				break;
		}

		b43_radio_mask(dev, B2055_C1_GENSPARE2, 0xFC);
		b43_radio_mask(dev, B2055_C2_GENSPARE2, 0xFC);
		b43_phy_write(dev, rfctl[1], tmp[5]);
		b43_phy_write(dev, rfctl[0], tmp[4]);
		b43_phy_write(dev, B43_NPHY_AFECTL_OVER, tmp[3]);
		b43_phy_write(dev, afectl_core, tmp[2]);
		b43_phy_write(dev, B43_NPHY_RFSEQCA, tmp[1]);

		if (ret != 0)
			break;
	}

	b43_nphy_rf_control_override(dev, 0x400, 0, 3, true);
	b43_nphy_force_rf_sequence(dev, B43_RFSEQ_RESET2RX);
	b43_ntab_write_bulk(dev, B43_NTAB16(7, 0x110), 2, gain_save);

	b43_nphy_stay_in_carrier_search(dev, 0);

	return ret;
}

static int b43_nphy_rev3_cal_rx_iq(struct b43_wldev *dev,
			struct nphy_txgains target, u8 type, bool debug)
{
	return -1;
}

/* http://bcm-v4.sipsolutions.net/802.11/PHY/N/CalRxIq */
static int b43_nphy_cal_rx_iq(struct b43_wldev *dev,
			struct nphy_txgains target, u8 type, bool debug)
{
	if (dev->phy.rev >= 3)
		return b43_nphy_rev3_cal_rx_iq(dev, target, type, debug);
	else
		return b43_nphy_rev2_cal_rx_iq(dev, target, type, debug);
}

/* http://bcm-v4.sipsolutions.net/802.11/PHY/N/MacPhyClkSet */
static void b43_nphy_mac_phy_clock_set(struct b43_wldev *dev, bool on)
{
	u32 tmslow = ssb_read32(dev->dev, SSB_TMSLOW);
	if (on)
		tmslow |= B43_TMSLOW_MACPHYCLKEN;
	else
		tmslow &= ~B43_TMSLOW_MACPHYCLKEN;
	ssb_write32(dev->dev, SSB_TMSLOW, tmslow);
}

/* http://bcm-v4.sipsolutions.net/802.11/PHY/N/RxCoreSetState */
static void b43_nphy_set_rx_core_state(struct b43_wldev *dev, u8 mask)
{
	struct b43_phy *phy = &dev->phy;
	struct b43_phy_n *nphy = phy->n;
	/* u16 buf[16]; it's rev3+ */

	nphy->phyrxchain = mask;

	if (0 /* FIXME clk */)
		return;

	b43_mac_suspend(dev);

	if (nphy->hang_avoid)
		b43_nphy_stay_in_carrier_search(dev, true);

	b43_phy_maskset(dev, B43_NPHY_RFSEQCA, ~B43_NPHY_RFSEQCA_RXEN,
			(mask & 0x3) << B43_NPHY_RFSEQCA_RXEN_SHIFT);

	if ((mask & 0x3) != 0x3) {
		b43_phy_write(dev, B43_NPHY_HPANT_SWTHRES, 1);
		if (dev->phy.rev >= 3) {
			/* TODO */
		}
	} else {
		b43_phy_write(dev, B43_NPHY_HPANT_SWTHRES, 0x1E);
		if (dev->phy.rev >= 3) {
			/* TODO */
		}
	}

	b43_nphy_force_rf_sequence(dev, B43_RFSEQ_RESET2RX);

	if (nphy->hang_avoid)
		b43_nphy_stay_in_carrier_search(dev, false);

	b43_mac_enable(dev);
}

/*
 * Init N-PHY
 * http://bcm-v4.sipsolutions.net/802.11/PHY/Init/N
 */
int b43_phy_initn(struct b43_wldev *dev)
{
	struct ssb_bus *bus = dev->dev->bus;
	struct b43_phy *phy = &dev->phy;
	struct b43_phy_n *nphy = phy->n;
	u8 tx_pwr_state;
	struct nphy_txgains target;
	u16 tmp;
	enum ieee80211_band tmp2;
	bool do_rssi_cal;

	u16 clip[2];
	bool do_cal = false;

	if ((dev->phy.rev >= 3) &&
	   (bus->sprom.boardflags_lo & B43_BFL_EXTLNA) &&
	   (b43_current_band(dev->wl) == IEEE80211_BAND_2GHZ)) {
		chipco_set32(&dev->dev->bus->chipco, SSB_CHIPCO_CHIPCTL, 0x40);
	}
	nphy->deaf_count = 0;
	b43_nphy_tables_init(dev);
	nphy->crsminpwr_adjusted = false;
	nphy->noisevars_adjusted = false;

	/* Clear all overrides */
	if (dev->phy.rev >= 3) {
		b43_phy_write(dev, B43_NPHY_TXF_40CO_B1S1, 0);
		b43_phy_write(dev, B43_NPHY_RFCTL_OVER, 0);
		b43_phy_write(dev, B43_NPHY_TXF_40CO_B1S0, 0);
		b43_phy_write(dev, B43_NPHY_TXF_40CO_B32S1, 0);
	} else {
		b43_phy_write(dev, B43_NPHY_RFCTL_OVER, 0);
	}
	b43_phy_write(dev, B43_NPHY_RFCTL_INTC1, 0);
	b43_phy_write(dev, B43_NPHY_RFCTL_INTC2, 0);
	if (dev->phy.rev < 6) {
		b43_phy_write(dev, B43_NPHY_RFCTL_INTC3, 0);
		b43_phy_write(dev, B43_NPHY_RFCTL_INTC4, 0);
	}
	b43_phy_mask(dev, B43_NPHY_RFSEQMODE,
		     ~(B43_NPHY_RFSEQMODE_CAOVER |
		       B43_NPHY_RFSEQMODE_TROVER));
	if (dev->phy.rev >= 3)
		b43_phy_write(dev, B43_NPHY_AFECTL_OVER1, 0);
	b43_phy_write(dev, B43_NPHY_AFECTL_OVER, 0);

	if (dev->phy.rev <= 2) {
		tmp = (dev->phy.rev == 2) ? 0x3B : 0x40;
		b43_phy_maskset(dev, B43_NPHY_BPHY_CTL3,
				~B43_NPHY_BPHY_CTL3_SCALE,
				tmp << B43_NPHY_BPHY_CTL3_SCALE_SHIFT);
	}
	b43_phy_write(dev, B43_NPHY_AFESEQ_TX2RX_PUD_20M, 0x20);
	b43_phy_write(dev, B43_NPHY_AFESEQ_TX2RX_PUD_40M, 0x20);

	if (bus->sprom.boardflags2_lo & 0x100 ||
	    (bus->boardinfo.vendor == PCI_VENDOR_ID_APPLE &&
	     bus->boardinfo.type == 0x8B))
		b43_phy_write(dev, B43_NPHY_TXREALFD, 0xA0);
	else
		b43_phy_write(dev, B43_NPHY_TXREALFD, 0xB8);
	b43_phy_write(dev, B43_NPHY_MIMO_CRSTXEXT, 0xC8);
	b43_phy_write(dev, B43_NPHY_PLOAD_CSENSE_EXTLEN, 0x50);
	b43_phy_write(dev, B43_NPHY_TXRIFS_FRDEL, 0x30);

	b43_nphy_update_mimo_config(dev, nphy->preamble_override);
	b43_nphy_update_txrx_chain(dev);

	if (phy->rev < 2) {
		b43_phy_write(dev, B43_NPHY_DUP40_GFBL, 0xAA8);
		b43_phy_write(dev, B43_NPHY_DUP40_BL, 0x9A4);
	}

	tmp2 = b43_current_band(dev->wl);
	if ((nphy->ipa2g_on && tmp2 == IEEE80211_BAND_2GHZ) ||
	    (nphy->ipa5g_on && tmp2 == IEEE80211_BAND_5GHZ)) {
		b43_phy_set(dev, B43_NPHY_PAPD_EN0, 0x1);
		b43_phy_maskset(dev, B43_NPHY_EPS_TABLE_ADJ0, 0x007F,
				nphy->papd_epsilon_offset[0] << 7);
		b43_phy_set(dev, B43_NPHY_PAPD_EN1, 0x1);
		b43_phy_maskset(dev, B43_NPHY_EPS_TABLE_ADJ1, 0x007F,
				nphy->papd_epsilon_offset[1] << 7);
		b43_nphy_int_pa_set_tx_dig_filters(dev);
	} else if (phy->rev >= 5) {
		b43_nphy_ext_pa_set_tx_dig_filters(dev);
	}

	b43_nphy_workarounds(dev);

	/* Reset CCA, in init code it differs a little from standard way */
	b43_nphy_bmac_clock_fgc(dev, 1);
	tmp = b43_phy_read(dev, B43_NPHY_BBCFG);
	b43_phy_write(dev, B43_NPHY_BBCFG, tmp | B43_NPHY_BBCFG_RSTCCA);
	b43_phy_write(dev, B43_NPHY_BBCFG, tmp & ~B43_NPHY_BBCFG_RSTCCA);
	b43_nphy_bmac_clock_fgc(dev, 0);

	b43_nphy_mac_phy_clock_set(dev, true);

	b43_nphy_pa_override(dev, false);
	b43_nphy_force_rf_sequence(dev, B43_RFSEQ_RX2TX);
	b43_nphy_force_rf_sequence(dev, B43_RFSEQ_RESET2RX);
	b43_nphy_pa_override(dev, true);

	b43_nphy_classifier(dev, 0, 0);
	b43_nphy_read_clip_detection(dev, clip);
	if (b43_current_band(dev->wl) == IEEE80211_BAND_2GHZ)
		b43_nphy_bphy_init(dev);

	tx_pwr_state = nphy->txpwrctrl;
	b43_nphy_tx_power_ctrl(dev, false);
	b43_nphy_tx_power_fix(dev);
	/* TODO N PHY TX Power Control Idle TSSI */
	/* TODO N PHY TX Power Control Setup */

	if (phy->rev >= 3) {
		/* TODO */
	} else {
		b43_ntab_write_bulk(dev, B43_NTAB32(26, 192), 128,
					b43_ntab_tx_gain_rev0_1_2);
		b43_ntab_write_bulk(dev, B43_NTAB32(27, 192), 128,
					b43_ntab_tx_gain_rev0_1_2);
	}

	if (nphy->phyrxchain != 3)
		b43_nphy_set_rx_core_state(dev, nphy->phyrxchain);
	if (nphy->mphase_cal_phase_id > 0)
		;/* TODO PHY Periodic Calibration Multi-Phase Restart */

	do_rssi_cal = false;
	if (phy->rev >= 3) {
		if (b43_current_band(dev->wl) == IEEE80211_BAND_2GHZ)
			do_rssi_cal = !nphy->rssical_chanspec_2G.center_freq;
		else
			do_rssi_cal = !nphy->rssical_chanspec_5G.center_freq;

		if (do_rssi_cal)
			b43_nphy_rssi_cal(dev);
		else
			b43_nphy_restore_rssi_cal(dev);
	} else {
		b43_nphy_rssi_cal(dev);
	}

	if (!((nphy->measure_hold & 0x6) != 0)) {
		if (b43_current_band(dev->wl) == IEEE80211_BAND_2GHZ)
			do_cal = !nphy->iqcal_chanspec_2G.center_freq;
		else
			do_cal = !nphy->iqcal_chanspec_5G.center_freq;

		if (nphy->mute)
			do_cal = false;

		if (do_cal) {
			target = b43_nphy_get_tx_gains(dev);

			if (nphy->antsel_type == 2)
				b43_nphy_superswitch_init(dev, true);
			if (nphy->perical != 2) {
				b43_nphy_rssi_cal(dev);
				if (phy->rev >= 3) {
					nphy->cal_orig_pwr_idx[0] =
					    nphy->txpwrindex[0].index_internal;
					nphy->cal_orig_pwr_idx[1] =
					    nphy->txpwrindex[1].index_internal;
					/* TODO N PHY Pre Calibrate TX Gain */
					target = b43_nphy_get_tx_gains(dev);
				}
				if (!b43_nphy_cal_tx_iq_lo(dev, target, true, false))
					if (b43_nphy_cal_rx_iq(dev, target, 2, 0) == 0)
						b43_nphy_save_cal(dev);
			} else if (nphy->mphase_cal_phase_id == 0)
				;/* N PHY Periodic Calibration with arg 3 */
		} else {
			b43_nphy_restore_cal(dev);
		}
	}

	b43_nphy_tx_pwr_ctrl_coef_setup(dev);
	b43_nphy_tx_power_ctrl(dev, tx_pwr_state);
	b43_phy_write(dev, B43_NPHY_TXMACIF_HOLDOFF, 0x0015);
	b43_phy_write(dev, B43_NPHY_TXMACDELAY, 0x0320);
	if (phy->rev >= 3 && phy->rev <= 6)
		b43_phy_write(dev, B43_NPHY_PLOAD_CSENSE_EXTLEN, 0x0014);
	b43_nphy_tx_lp_fbw(dev);
	if (phy->rev >= 3)
		b43_nphy_spur_workaround(dev);

	return 0;
}

/* http://bcm-v4.sipsolutions.net/802.11/PHY/N/ChanspecSetup */
static void b43_nphy_channel_setup(struct b43_wldev *dev,
				const struct b43_phy_n_sfo_cfg *e,
				struct ieee80211_channel *new_channel)
{
	struct b43_phy *phy = &dev->phy;
	struct b43_phy_n *nphy = dev->phy.n;

	u16 old_band_5ghz;
	u32 tmp32;

	old_band_5ghz =
		b43_phy_read(dev, B43_NPHY_BANDCTL) & B43_NPHY_BANDCTL_5GHZ;
	if (new_channel->band == IEEE80211_BAND_5GHZ && !old_band_5ghz) {
		tmp32 = b43_read32(dev, B43_MMIO_PSM_PHY_HDR);
		b43_write32(dev, B43_MMIO_PSM_PHY_HDR, tmp32 | 4);
		b43_phy_set(dev, B43_PHY_B_BBCFG, 0xC000);
		b43_write32(dev, B43_MMIO_PSM_PHY_HDR, tmp32);
		b43_phy_set(dev, B43_NPHY_BANDCTL, B43_NPHY_BANDCTL_5GHZ);
	} else if (new_channel->band == IEEE80211_BAND_2GHZ && old_band_5ghz) {
		b43_phy_mask(dev, B43_NPHY_BANDCTL, ~B43_NPHY_BANDCTL_5GHZ);
		tmp32 = b43_read32(dev, B43_MMIO_PSM_PHY_HDR);
		b43_write32(dev, B43_MMIO_PSM_PHY_HDR, tmp32 | 4);
		b43_phy_mask(dev, B43_PHY_B_BBCFG, 0x3FFF);
		b43_write32(dev, B43_MMIO_PSM_PHY_HDR, tmp32);
	}

	b43_chantab_phy_upload(dev, e);

	if (new_channel->hw_value == 14) {
		b43_nphy_classifier(dev, 2, 0);
		b43_phy_set(dev, B43_PHY_B_TEST, 0x0800);
	} else {
		b43_nphy_classifier(dev, 2, 2);
		if (new_channel->band == IEEE80211_BAND_2GHZ)
			b43_phy_mask(dev, B43_PHY_B_TEST, ~0x840);
	}

	if (!nphy->txpwrctrl)
		b43_nphy_tx_power_fix(dev);

	if (dev->phy.rev < 3)
		b43_nphy_adjust_lna_gain_table(dev);

	b43_nphy_tx_lp_fbw(dev);

	if (dev->phy.rev >= 3 && 0) {
		/* TODO */
	}

	b43_phy_write(dev, B43_NPHY_NDATAT_DUP40, 0x3830);

	if (phy->rev >= 3)
		b43_nphy_spur_workaround(dev);
}

/* http://bcm-v4.sipsolutions.net/802.11/PHY/N/SetChanspec */
static int b43_nphy_set_channel(struct b43_wldev *dev,
				struct ieee80211_channel *channel,
				enum nl80211_channel_type channel_type)
{
	struct b43_phy *phy = &dev->phy;

	const struct b43_nphy_channeltab_entry_rev2 *tabent_r2;
	const struct b43_nphy_channeltab_entry_rev3 *tabent_r3;

	u8 tmp;

	if (dev->phy.rev >= 3) {
		tabent_r3 = b43_nphy_get_chantabent_rev3(dev,
							channel->center_freq);
		if (!tabent_r3)
			return -ESRCH;
	} else {
		tabent_r2 = b43_nphy_get_chantabent_rev2(dev,
							channel->hw_value);
		if (!tabent_r2)
			return -ESRCH;
	}

	/* Channel is set later in common code, but we need to set it on our
	   own to let this function's subcalls work properly. */
	phy->channel = channel->hw_value;
	phy->channel_freq = channel->center_freq;

	if (b43_channel_type_is_40mhz(phy->channel_type) !=
		b43_channel_type_is_40mhz(channel_type))
		; /* TODO: BMAC BW Set (channel_type) */

	if (channel_type == NL80211_CHAN_HT40PLUS)
		b43_phy_set(dev, B43_NPHY_RXCTL,
				B43_NPHY_RXCTL_BSELU20);
	else if (channel_type == NL80211_CHAN_HT40MINUS)
		b43_phy_mask(dev, B43_NPHY_RXCTL,
				~B43_NPHY_RXCTL_BSELU20);

	if (dev->phy.rev >= 3) {
		tmp = (channel->band == IEEE80211_BAND_5GHZ) ? 4 : 0;
		b43_radio_maskset(dev, 0x08, 0xFFFB, tmp);
		b43_radio_2056_setup(dev, tabent_r3);
		b43_nphy_channel_setup(dev, &(tabent_r3->phy_regs), channel);
	} else {
		tmp = (channel->band == IEEE80211_BAND_5GHZ) ? 0x0020 : 0x0050;
		b43_radio_maskset(dev, B2055_MASTER1, 0xFF8F, tmp);
		b43_radio_2055_setup(dev, tabent_r2);
		b43_nphy_channel_setup(dev, &(tabent_r2->phy_regs), channel);
	}

	return 0;
}

static int b43_nphy_op_allocate(struct b43_wldev *dev)
{
	struct b43_phy_n *nphy;

	nphy = kzalloc(sizeof(*nphy), GFP_KERNEL);
	if (!nphy)
		return -ENOMEM;
	dev->phy.n = nphy;

	return 0;
}

static void b43_nphy_op_prepare_structs(struct b43_wldev *dev)
{
	struct b43_phy *phy = &dev->phy;
	struct b43_phy_n *nphy = phy->n;

	memset(nphy, 0, sizeof(*nphy));

<<<<<<< HEAD
=======
	nphy->hang_avoid = (phy->rev == 3 || phy->rev == 4);
>>>>>>> 33af8813
	nphy->gain_boost = true; /* this way we follow wl, assume it is true */
	nphy->txrx_chain = 2; /* sth different than 0 and 1 for now */
	nphy->phyrxchain = 3; /* to avoid b43_nphy_set_rx_core_state like wl */
	nphy->perical = 2; /* avoid additional rssi cal on init (like wl) */
}

static void b43_nphy_op_free(struct b43_wldev *dev)
{
	struct b43_phy *phy = &dev->phy;
	struct b43_phy_n *nphy = phy->n;

	kfree(nphy);
	phy->n = NULL;
}

static int b43_nphy_op_init(struct b43_wldev *dev)
{
	return b43_phy_initn(dev);
}

static inline void check_phyreg(struct b43_wldev *dev, u16 offset)
{
#if B43_DEBUG
	if ((offset & B43_PHYROUTE) == B43_PHYROUTE_OFDM_GPHY) {
		/* OFDM registers are onnly available on A/G-PHYs */
		b43err(dev->wl, "Invalid OFDM PHY access at "
		       "0x%04X on N-PHY\n", offset);
		dump_stack();
	}
	if ((offset & B43_PHYROUTE) == B43_PHYROUTE_EXT_GPHY) {
		/* Ext-G registers are only available on G-PHYs */
		b43err(dev->wl, "Invalid EXT-G PHY access at "
		       "0x%04X on N-PHY\n", offset);
		dump_stack();
	}
#endif /* B43_DEBUG */
}

static u16 b43_nphy_op_read(struct b43_wldev *dev, u16 reg)
{
	check_phyreg(dev, reg);
	b43_write16(dev, B43_MMIO_PHY_CONTROL, reg);
	return b43_read16(dev, B43_MMIO_PHY_DATA);
}

static void b43_nphy_op_write(struct b43_wldev *dev, u16 reg, u16 value)
{
	check_phyreg(dev, reg);
	b43_write16(dev, B43_MMIO_PHY_CONTROL, reg);
	b43_write16(dev, B43_MMIO_PHY_DATA, value);
}

static void b43_nphy_op_maskset(struct b43_wldev *dev, u16 reg, u16 mask,
				 u16 set)
{
	check_phyreg(dev, reg);
	b43_write16(dev, B43_MMIO_PHY_CONTROL, reg);
	b43_write16(dev, B43_MMIO_PHY_DATA,
		    (b43_read16(dev, B43_MMIO_PHY_DATA) & mask) | set);
}

static u16 b43_nphy_op_radio_read(struct b43_wldev *dev, u16 reg)
{
	/* Register 1 is a 32-bit register. */
	B43_WARN_ON(reg == 1);
	/* N-PHY needs 0x100 for read access */
	reg |= 0x100;

	b43_write16(dev, B43_MMIO_RADIO_CONTROL, reg);
	return b43_read16(dev, B43_MMIO_RADIO_DATA_LOW);
}

static void b43_nphy_op_radio_write(struct b43_wldev *dev, u16 reg, u16 value)
{
	/* Register 1 is a 32-bit register. */
	B43_WARN_ON(reg == 1);

	b43_write16(dev, B43_MMIO_RADIO_CONTROL, reg);
	b43_write16(dev, B43_MMIO_RADIO_DATA_LOW, value);
}

/* http://bcm-v4.sipsolutions.net/802.11/Radio/Switch%20Radio */
static void b43_nphy_op_software_rfkill(struct b43_wldev *dev,
					bool blocked)
{
	if (b43_read32(dev, B43_MMIO_MACCTL) & B43_MACCTL_ENABLED)
		b43err(dev->wl, "MAC not suspended\n");

	if (blocked) {
		b43_phy_mask(dev, B43_NPHY_RFCTL_CMD,
				~B43_NPHY_RFCTL_CMD_CHIP0PU);
		if (dev->phy.rev >= 3) {
			b43_radio_mask(dev, 0x09, ~0x2);

			b43_radio_write(dev, 0x204D, 0);
			b43_radio_write(dev, 0x2053, 0);
			b43_radio_write(dev, 0x2058, 0);
			b43_radio_write(dev, 0x205E, 0);
			b43_radio_mask(dev, 0x2062, ~0xF0);
			b43_radio_write(dev, 0x2064, 0);

			b43_radio_write(dev, 0x304D, 0);
			b43_radio_write(dev, 0x3053, 0);
			b43_radio_write(dev, 0x3058, 0);
			b43_radio_write(dev, 0x305E, 0);
			b43_radio_mask(dev, 0x3062, ~0xF0);
			b43_radio_write(dev, 0x3064, 0);
		}
	} else {
		if (dev->phy.rev >= 3) {
			b43_radio_init2056(dev);
			b43_switch_channel(dev, dev->phy.channel);
		} else {
			b43_radio_init2055(dev);
		}
	}
}

static void b43_nphy_op_switch_analog(struct b43_wldev *dev, bool on)
{
	b43_phy_write(dev, B43_NPHY_AFECTL_OVER,
		      on ? 0 : 0x7FFF);
}

static int b43_nphy_op_switch_channel(struct b43_wldev *dev,
				      unsigned int new_channel)
{
	struct ieee80211_channel *channel = dev->wl->hw->conf.channel;
	enum nl80211_channel_type channel_type = dev->wl->hw->conf.channel_type;

	if (b43_current_band(dev->wl) == IEEE80211_BAND_2GHZ) {
		if ((new_channel < 1) || (new_channel > 14))
			return -EINVAL;
	} else {
		if (new_channel > 200)
			return -EINVAL;
	}

	return b43_nphy_set_channel(dev, channel, channel_type);
}

static unsigned int b43_nphy_op_get_default_chan(struct b43_wldev *dev)
{
	if (b43_current_band(dev->wl) == IEEE80211_BAND_2GHZ)
		return 1;
	return 36;
}

const struct b43_phy_operations b43_phyops_n = {
	.allocate		= b43_nphy_op_allocate,
	.free			= b43_nphy_op_free,
	.prepare_structs	= b43_nphy_op_prepare_structs,
	.init			= b43_nphy_op_init,
	.phy_read		= b43_nphy_op_read,
	.phy_write		= b43_nphy_op_write,
	.phy_maskset		= b43_nphy_op_maskset,
	.radio_read		= b43_nphy_op_radio_read,
	.radio_write		= b43_nphy_op_radio_write,
	.software_rfkill	= b43_nphy_op_software_rfkill,
	.switch_analog		= b43_nphy_op_switch_analog,
	.switch_channel		= b43_nphy_op_switch_channel,
	.get_default_chan	= b43_nphy_op_get_default_chan,
	.recalc_txpower		= b43_nphy_op_recalc_txpower,
	.adjust_txpower		= b43_nphy_op_adjust_txpower,
};<|MERGE_RESOLUTION|>--- conflicted
+++ resolved
@@ -3759,10 +3759,7 @@
 
 	memset(nphy, 0, sizeof(*nphy));
 
-<<<<<<< HEAD
-=======
 	nphy->hang_avoid = (phy->rev == 3 || phy->rev == 4);
->>>>>>> 33af8813
 	nphy->gain_boost = true; /* this way we follow wl, assume it is true */
 	nphy->txrx_chain = 2; /* sth different than 0 and 1 for now */
 	nphy->phyrxchain = 3; /* to avoid b43_nphy_set_rx_core_state like wl */
