/*
 * Copyright (c) 2008-2011 Atheros Communications Inc.
 *
 * Permission to use, copy, modify, and/or distribute this software for any
 * purpose with or without fee is hereby granted, provided that the above
 * copyright notice and this permission notice appear in all copies.
 *
 * THE SOFTWARE IS PROVIDED "AS IS" AND THE AUTHOR DISCLAIMS ALL WARRANTIES
 * WITH REGARD TO THIS SOFTWARE INCLUDING ALL IMPLIED WARRANTIES OF
 * MERCHANTABILITY AND FITNESS. IN NO EVENT SHALL THE AUTHOR BE LIABLE FOR
 * ANY SPECIAL, DIRECT, INDIRECT, OR CONSEQUENTIAL DAMAGES OR ANY DAMAGES
 * WHATSOEVER RESULTING FROM LOSS OF USE, DATA OR PROFITS, WHETHER IN AN
 * ACTION OF CONTRACT, NEGLIGENCE OR OTHER TORTIOUS ACTION, ARISING OUT OF
 * OR IN CONNECTION WITH THE USE OR PERFORMANCE OF THIS SOFTWARE.
 */

#include <asm/unaligned.h>
#include "hw.h"
#include "ar9002_phy.h"

static int ath9k_hw_4k_get_eeprom_ver(struct ath_hw *ah)
{
	return ((ah->eeprom.map4k.baseEepHeader.version >> 12) & 0xF);
}

static int ath9k_hw_4k_get_eeprom_rev(struct ath_hw *ah)
{
	return ((ah->eeprom.map4k.baseEepHeader.version) & 0xFFF);
}

#define SIZE_EEPROM_4K (sizeof(struct ar5416_eeprom_4k) / sizeof(u16))

static bool __ath9k_hw_4k_fill_eeprom(struct ath_hw *ah)
{
	struct ath_common *common = ath9k_hw_common(ah);
	u16 *eep_data = (u16 *)&ah->eeprom.map4k;
	int addr, eep_start_loc = 64;

	for (addr = 0; addr < SIZE_EEPROM_4K; addr++) {
		if (!ath9k_hw_nvram_read(common, addr + eep_start_loc, eep_data)) {
			ath_dbg(common, ATH_DBG_EEPROM,
				"Unable to read eeprom region\n");
			return false;
		}
		eep_data++;
	}

	return true;
}

static bool __ath9k_hw_usb_4k_fill_eeprom(struct ath_hw *ah)
{
	u16 *eep_data = (u16 *)&ah->eeprom.map4k;

	ath9k_hw_usb_gen_fill_eeprom(ah, eep_data, 64, SIZE_EEPROM_4K);

	return true;
}

static bool ath9k_hw_4k_fill_eeprom(struct ath_hw *ah)
{
	struct ath_common *common = ath9k_hw_common(ah);

	if (!ath9k_hw_use_flash(ah)) {
		ath_dbg(common, ATH_DBG_EEPROM,
			"Reading from EEPROM, not flash\n");
	}

	if (common->bus_ops->ath_bus_type == ATH_USB)
		return __ath9k_hw_usb_4k_fill_eeprom(ah);
	else
		return __ath9k_hw_4k_fill_eeprom(ah);
}

#if defined(CONFIG_ATH9K_DEBUGFS) || defined(CONFIG_ATH9K_HTC_DEBUGFS)
static u32 ath9k_dump_4k_modal_eeprom(char *buf, u32 len, u32 size,
				      struct modal_eep_4k_header *modal_hdr)
{
	PR_EEP("Chain0 Ant. Control", modal_hdr->antCtrlChain[0]);
	PR_EEP("Ant. Common Control", modal_hdr->antCtrlCommon);
	PR_EEP("Chain0 Ant. Gain", modal_hdr->antennaGainCh[0]);
	PR_EEP("Switch Settle", modal_hdr->switchSettling);
	PR_EEP("Chain0 TxRxAtten", modal_hdr->txRxAttenCh[0]);
	PR_EEP("Chain0 RxTxMargin", modal_hdr->rxTxMarginCh[0]);
	PR_EEP("ADC Desired size", modal_hdr->adcDesiredSize);
	PR_EEP("PGA Desired size", modal_hdr->pgaDesiredSize);
	PR_EEP("Chain0 xlna Gain", modal_hdr->xlnaGainCh[0]);
	PR_EEP("txEndToXpaOff", modal_hdr->txEndToXpaOff);
	PR_EEP("txEndToRxOn", modal_hdr->txEndToRxOn);
	PR_EEP("txFrameToXpaOn", modal_hdr->txFrameToXpaOn);
	PR_EEP("CCA Threshold)", modal_hdr->thresh62);
	PR_EEP("Chain0 NF Threshold", modal_hdr->noiseFloorThreshCh[0]);
	PR_EEP("xpdGain", modal_hdr->xpdGain);
	PR_EEP("External PD", modal_hdr->xpd);
	PR_EEP("Chain0 I Coefficient", modal_hdr->iqCalICh[0]);
	PR_EEP("Chain0 Q Coefficient", modal_hdr->iqCalQCh[0]);
	PR_EEP("pdGainOverlap", modal_hdr->pdGainOverlap);
	PR_EEP("O/D Bias Version", modal_hdr->version);
	PR_EEP("CCK OutputBias", modal_hdr->ob_0);
	PR_EEP("BPSK OutputBias", modal_hdr->ob_1);
	PR_EEP("QPSK OutputBias", modal_hdr->ob_2);
	PR_EEP("16QAM OutputBias", modal_hdr->ob_3);
	PR_EEP("64QAM OutputBias", modal_hdr->ob_4);
	PR_EEP("CCK Driver1_Bias", modal_hdr->db1_0);
	PR_EEP("BPSK Driver1_Bias", modal_hdr->db1_1);
	PR_EEP("QPSK Driver1_Bias", modal_hdr->db1_2);
	PR_EEP("16QAM Driver1_Bias", modal_hdr->db1_3);
	PR_EEP("64QAM Driver1_Bias", modal_hdr->db1_4);
	PR_EEP("CCK Driver2_Bias", modal_hdr->db2_0);
	PR_EEP("BPSK Driver2_Bias", modal_hdr->db2_1);
	PR_EEP("QPSK Driver2_Bias", modal_hdr->db2_2);
	PR_EEP("16QAM Driver2_Bias", modal_hdr->db2_3);
	PR_EEP("64QAM Driver2_Bias", modal_hdr->db2_4);
	PR_EEP("xPA Bias Level", modal_hdr->xpaBiasLvl);
	PR_EEP("txFrameToDataStart", modal_hdr->txFrameToDataStart);
	PR_EEP("txFrameToPaOn", modal_hdr->txFrameToPaOn);
	PR_EEP("HT40 Power Inc.", modal_hdr->ht40PowerIncForPdadc);
	PR_EEP("Chain0 bswAtten", modal_hdr->bswAtten[0]);
	PR_EEP("Chain0 bswMargin", modal_hdr->bswMargin[0]);
	PR_EEP("HT40 Switch Settle", modal_hdr->swSettleHt40);
	PR_EEP("Chain0 xatten2Db", modal_hdr->xatten2Db[0]);
	PR_EEP("Chain0 xatten2Margin", modal_hdr->xatten2Margin[0]);
	PR_EEP("Ant. Diversity ctl1", modal_hdr->antdiv_ctl1);
	PR_EEP("Ant. Diversity ctl2", modal_hdr->antdiv_ctl2);
	PR_EEP("TX Diversity", modal_hdr->tx_diversity);

	return len;
}

static u32 ath9k_hw_4k_dump_eeprom(struct ath_hw *ah, bool dump_base_hdr,
				       u8 *buf, u32 len, u32 size)
{
	struct ar5416_eeprom_4k *eep = &ah->eeprom.map4k;
	struct base_eep_header_4k *pBase = &eep->baseEepHeader;

	if (!dump_base_hdr) {
		len += snprintf(buf + len, size - len,
				"%20s :\n", "2GHz modal Header");
		len += ath9k_dump_4k_modal_eeprom(buf, len, size,
						  &eep->modalHeader);
		goto out;
	}

	PR_EEP("Major Version", pBase->version >> 12);
	PR_EEP("Minor Version", pBase->version & 0xFFF);
	PR_EEP("Checksum", pBase->checksum);
	PR_EEP("Length", pBase->length);
	PR_EEP("RegDomain1", pBase->regDmn[0]);
	PR_EEP("RegDomain2", pBase->regDmn[1]);
	PR_EEP("TX Mask", pBase->txMask);
	PR_EEP("RX Mask", pBase->rxMask);
	PR_EEP("Allow 5GHz", !!(pBase->opCapFlags & AR5416_OPFLAGS_11A));
	PR_EEP("Allow 2GHz", !!(pBase->opCapFlags & AR5416_OPFLAGS_11G));
	PR_EEP("Disable 2GHz HT20", !!(pBase->opCapFlags &
					AR5416_OPFLAGS_N_2G_HT20));
	PR_EEP("Disable 2GHz HT40", !!(pBase->opCapFlags &
					AR5416_OPFLAGS_N_2G_HT40));
	PR_EEP("Disable 5Ghz HT20", !!(pBase->opCapFlags &
					AR5416_OPFLAGS_N_5G_HT20));
	PR_EEP("Disable 5Ghz HT40", !!(pBase->opCapFlags &
					AR5416_OPFLAGS_N_5G_HT40));
	PR_EEP("Big Endian", !!(pBase->eepMisc & 0x01));
	PR_EEP("Cal Bin Major Ver", (pBase->binBuildNumber >> 24) & 0xFF);
	PR_EEP("Cal Bin Minor Ver", (pBase->binBuildNumber >> 16) & 0xFF);
	PR_EEP("Cal Bin Build", (pBase->binBuildNumber >> 8) & 0xFF);
	PR_EEP("TX Gain type", pBase->txGainType);

	len += snprintf(buf + len, size - len, "%20s : %pM\n", "MacAddress",
			pBase->macAddr);

out:
	if (len > size)
		len = size;

	return len;
}
#else
static u32 ath9k_hw_4k_dump_eeprom(struct ath_hw *ah, bool dump_base_hdr,
				       u8 *buf, u32 len, u32 size)
{
	return 0;
}
#endif


#undef SIZE_EEPROM_4K

static int ath9k_hw_4k_check_eeprom(struct ath_hw *ah)
{
#define EEPROM_4K_SIZE (sizeof(struct ar5416_eeprom_4k) / sizeof(u16))
	struct ath_common *common = ath9k_hw_common(ah);
	struct ar5416_eeprom_4k *eep =
		(struct ar5416_eeprom_4k *) &ah->eeprom.map4k;
	u16 *eepdata, temp, magic, magic2;
	u32 sum = 0, el;
	bool need_swap = false;
	int i, addr;


	if (!ath9k_hw_use_flash(ah)) {
		if (!ath9k_hw_nvram_read(common, AR5416_EEPROM_MAGIC_OFFSET,
					 &magic)) {
			ath_err(common, "Reading Magic # failed\n");
			return false;
		}

		ath_dbg(common, ATH_DBG_EEPROM,
			"Read Magic = 0x%04X\n", magic);

		if (magic != AR5416_EEPROM_MAGIC) {
			magic2 = swab16(magic);

			if (magic2 == AR5416_EEPROM_MAGIC) {
				need_swap = true;
				eepdata = (u16 *) (&ah->eeprom);

				for (addr = 0; addr < EEPROM_4K_SIZE; addr++) {
					temp = swab16(*eepdata);
					*eepdata = temp;
					eepdata++;
				}
			} else {
				ath_err(common,
					"Invalid EEPROM Magic. Endianness mismatch.\n");
				return -EINVAL;
			}
		}
	}

	ath_dbg(common, ATH_DBG_EEPROM, "need_swap = %s.\n",
		need_swap ? "True" : "False");

	if (need_swap)
		el = swab16(ah->eeprom.map4k.baseEepHeader.length);
	else
		el = ah->eeprom.map4k.baseEepHeader.length;

	if (el > sizeof(struct ar5416_eeprom_4k))
		el = sizeof(struct ar5416_eeprom_4k) / sizeof(u16);
	else
		el = el / sizeof(u16);

	eepdata = (u16 *)(&ah->eeprom);

	for (i = 0; i < el; i++)
		sum ^= *eepdata++;

	if (need_swap) {
		u32 integer;
		u16 word;

		ath_dbg(common, ATH_DBG_EEPROM,
			"EEPROM Endianness is not native.. Changing\n");

		word = swab16(eep->baseEepHeader.length);
		eep->baseEepHeader.length = word;

		word = swab16(eep->baseEepHeader.checksum);
		eep->baseEepHeader.checksum = word;

		word = swab16(eep->baseEepHeader.version);
		eep->baseEepHeader.version = word;

		word = swab16(eep->baseEepHeader.regDmn[0]);
		eep->baseEepHeader.regDmn[0] = word;

		word = swab16(eep->baseEepHeader.regDmn[1]);
		eep->baseEepHeader.regDmn[1] = word;

		word = swab16(eep->baseEepHeader.rfSilent);
		eep->baseEepHeader.rfSilent = word;

		word = swab16(eep->baseEepHeader.blueToothOptions);
		eep->baseEepHeader.blueToothOptions = word;

		word = swab16(eep->baseEepHeader.deviceCap);
		eep->baseEepHeader.deviceCap = word;

		integer = swab32(eep->modalHeader.antCtrlCommon);
		eep->modalHeader.antCtrlCommon = integer;

		for (i = 0; i < AR5416_EEP4K_MAX_CHAINS; i++) {
			integer = swab32(eep->modalHeader.antCtrlChain[i]);
			eep->modalHeader.antCtrlChain[i] = integer;
		}

		for (i = 0; i < AR_EEPROM_MODAL_SPURS; i++) {
			word = swab16(eep->modalHeader.spurChans[i].spurChan);
			eep->modalHeader.spurChans[i].spurChan = word;
		}
	}

	if (sum != 0xffff || ah->eep_ops->get_eeprom_ver(ah) != AR5416_EEP_VER ||
	    ah->eep_ops->get_eeprom_rev(ah) < AR5416_EEP_NO_BACK_VER) {
		ath_err(common, "Bad EEPROM checksum 0x%x or revision 0x%04x\n",
			sum, ah->eep_ops->get_eeprom_ver(ah));
		return -EINVAL;
	}

	return 0;
#undef EEPROM_4K_SIZE
}

static u32 ath9k_hw_4k_get_eeprom(struct ath_hw *ah,
				  enum eeprom_param param)
{
	struct ar5416_eeprom_4k *eep = &ah->eeprom.map4k;
	struct modal_eep_4k_header *pModal = &eep->modalHeader;
	struct base_eep_header_4k *pBase = &eep->baseEepHeader;
	u16 ver_minor;

	ver_minor = pBase->version & AR5416_EEP_VER_MINOR_MASK;

	switch (param) {
	case EEP_NFTHRESH_2:
		return pModal->noiseFloorThreshCh[0];
	case EEP_MAC_LSW:
		return get_unaligned_be16(pBase->macAddr);
	case EEP_MAC_MID:
		return get_unaligned_be16(pBase->macAddr + 2);
	case EEP_MAC_MSW:
		return get_unaligned_be16(pBase->macAddr + 4);
	case EEP_REG_0:
		return pBase->regDmn[0];
	case EEP_REG_1:
		return pBase->regDmn[1];
	case EEP_OP_CAP:
		return pBase->deviceCap;
	case EEP_OP_MODE:
		return pBase->opCapFlags;
	case EEP_RF_SILENT:
		return pBase->rfSilent;
	case EEP_OB_2:
		return pModal->ob_0;
	case EEP_DB_2:
		return pModal->db1_1;
	case EEP_MINOR_REV:
		return ver_minor;
	case EEP_TX_MASK:
		return pBase->txMask;
	case EEP_RX_MASK:
		return pBase->rxMask;
	case EEP_FRAC_N_5G:
		return 0;
	case EEP_PWR_TABLE_OFFSET:
		return AR5416_PWR_TABLE_OFFSET_DB;
	case EEP_MODAL_VER:
		return pModal->version;
	case EEP_ANT_DIV_CTL1:
		return pModal->antdiv_ctl1;
	case EEP_TXGAIN_TYPE:
		return pBase->txGainType;
	default:
		return 0;
	}
}

static void ath9k_hw_set_4k_power_cal_table(struct ath_hw *ah,
				  struct ath9k_channel *chan)
{
	struct ath_common *common = ath9k_hw_common(ah);
	struct ar5416_eeprom_4k *pEepData = &ah->eeprom.map4k;
	struct cal_data_per_freq_4k *pRawDataset;
	u8 *pCalBChans = NULL;
	u16 pdGainOverlap_t2;
	static u8 pdadcValues[AR5416_NUM_PDADC_VALUES];
	u16 gainBoundaries[AR5416_PD_GAINS_IN_MASK];
	u16 numPiers, i, j;
	u16 numXpdGain, xpdMask;
	u16 xpdGainValues[AR5416_EEP4K_NUM_PD_GAINS] = { 0, 0 };
	u32 reg32, regOffset, regChainOffset;

	xpdMask = pEepData->modalHeader.xpdGain;

	if ((pEepData->baseEepHeader.version & AR5416_EEP_VER_MINOR_MASK) >=
	    AR5416_EEP_MINOR_VER_2) {
		pdGainOverlap_t2 =
			pEepData->modalHeader.pdGainOverlap;
	} else {
		pdGainOverlap_t2 = (u16)(MS(REG_READ(ah, AR_PHY_TPCRG5),
					    AR_PHY_TPCRG5_PD_GAIN_OVERLAP));
	}

	pCalBChans = pEepData->calFreqPier2G;
	numPiers = AR5416_EEP4K_NUM_2G_CAL_PIERS;

	numXpdGain = 0;

	for (i = 1; i <= AR5416_PD_GAINS_IN_MASK; i++) {
		if ((xpdMask >> (AR5416_PD_GAINS_IN_MASK - i)) & 1) {
			if (numXpdGain >= AR5416_EEP4K_NUM_PD_GAINS)
				break;
			xpdGainValues[numXpdGain] =
				(u16)(AR5416_PD_GAINS_IN_MASK - i);
			numXpdGain++;
		}
	}

	REG_RMW_FIELD(ah, AR_PHY_TPCRG1, AR_PHY_TPCRG1_NUM_PD_GAIN,
		      (numXpdGain - 1) & 0x3);
	REG_RMW_FIELD(ah, AR_PHY_TPCRG1, AR_PHY_TPCRG1_PD_GAIN_1,
		      xpdGainValues[0]);
	REG_RMW_FIELD(ah, AR_PHY_TPCRG1, AR_PHY_TPCRG1_PD_GAIN_2,
		      xpdGainValues[1]);
	REG_RMW_FIELD(ah, AR_PHY_TPCRG1, AR_PHY_TPCRG1_PD_GAIN_3, 0);

	for (i = 0; i < AR5416_EEP4K_MAX_CHAINS; i++) {
		regChainOffset = i * 0x1000;

		if (pEepData->baseEepHeader.txMask & (1 << i)) {
			pRawDataset = pEepData->calPierData2G[i];

			ath9k_hw_get_gain_boundaries_pdadcs(ah, chan,
					    pRawDataset, pCalBChans,
					    numPiers, pdGainOverlap_t2,
					    gainBoundaries,
					    pdadcValues, numXpdGain);

			ENABLE_REGWRITE_BUFFER(ah);

			REG_WRITE(ah, AR_PHY_TPCRG5 + regChainOffset,
				  SM(pdGainOverlap_t2,
				     AR_PHY_TPCRG5_PD_GAIN_OVERLAP)
				  | SM(gainBoundaries[0],
				       AR_PHY_TPCRG5_PD_GAIN_BOUNDARY_1)
				  | SM(gainBoundaries[1],
				       AR_PHY_TPCRG5_PD_GAIN_BOUNDARY_2)
				  | SM(gainBoundaries[2],
				       AR_PHY_TPCRG5_PD_GAIN_BOUNDARY_3)
				  | SM(gainBoundaries[3],
			       AR_PHY_TPCRG5_PD_GAIN_BOUNDARY_4));

			regOffset = AR_PHY_BASE + (672 << 2) + regChainOffset;
			for (j = 0; j < 32; j++) {
				reg32 = get_unaligned_le32(&pdadcValues[4 * j]);
				REG_WRITE(ah, regOffset, reg32);

				ath_dbg(common, ATH_DBG_EEPROM,
					"PDADC (%d,%4x): %4.4x %8.8x\n",
					i, regChainOffset, regOffset,
					reg32);
				ath_dbg(common, ATH_DBG_EEPROM,
					"PDADC: Chain %d | "
					"PDADC %3d Value %3d | "
					"PDADC %3d Value %3d | "
					"PDADC %3d Value %3d | "
					"PDADC %3d Value %3d |\n",
					i, 4 * j, pdadcValues[4 * j],
					4 * j + 1, pdadcValues[4 * j + 1],
					4 * j + 2, pdadcValues[4 * j + 2],
					4 * j + 3, pdadcValues[4 * j + 3]);

				regOffset += 4;
			}

			REGWRITE_BUFFER_FLUSH(ah);
		}
	}
}

static void ath9k_hw_set_4k_power_per_rate_table(struct ath_hw *ah,
						 struct ath9k_channel *chan,
						 int16_t *ratesArray,
						 u16 cfgCtl,
						 u16 AntennaReduction,
						 u16 twiceMaxRegulatoryPower,
						 u16 powerLimit)
{
#define CMP_TEST_GRP \
	(((cfgCtl & ~CTL_MODE_M)| (pCtlMode[ctlMode] & CTL_MODE_M)) ==	\
	 pEepData->ctlIndex[i])						\
	|| (((cfgCtl & ~CTL_MODE_M) | (pCtlMode[ctlMode] & CTL_MODE_M)) == \
	    ((pEepData->ctlIndex[i] & CTL_MODE_M) | SD_NO_CTL))

	struct ath_regulatory *regulatory = ath9k_hw_regulatory(ah);
	int i;
	int16_t twiceLargestAntenna;
	u16 twiceMinEdgePower;
	u16 twiceMaxEdgePower = MAX_RATE_POWER;
	u16 scaledPower = 0, minCtlPower, maxRegAllowedPower;
	u16 numCtlModes;
	const u16 *pCtlMode;
	u16 ctlMode, freq;
	struct chan_centers centers;
	struct cal_ctl_data_4k *rep;
	struct ar5416_eeprom_4k *pEepData = &ah->eeprom.map4k;
	static const u16 tpScaleReductionTable[5] =
		{ 0, 3, 6, 9, MAX_RATE_POWER };
	struct cal_target_power_leg targetPowerOfdm, targetPowerCck = {
		0, { 0, 0, 0, 0}
	};
	struct cal_target_power_leg targetPowerOfdmExt = {
		0, { 0, 0, 0, 0} }, targetPowerCckExt = {
		0, { 0, 0, 0, 0 }
	};
	struct cal_target_power_ht targetPowerHt20, targetPowerHt40 = {
		0, {0, 0, 0, 0}
	};
	static const u16 ctlModesFor11g[] = {
		CTL_11B, CTL_11G, CTL_2GHT20,
		CTL_11B_EXT, CTL_11G_EXT, CTL_2GHT40
	};

	ath9k_hw_get_channel_centers(ah, chan, &centers);

	twiceLargestAntenna = pEepData->modalHeader.antennaGainCh[0];
	twiceLargestAntenna = (int16_t)min(AntennaReduction -
					   twiceLargestAntenna, 0);

	maxRegAllowedPower = twiceMaxRegulatoryPower + twiceLargestAntenna;
	if (regulatory->tp_scale != ATH9K_TP_SCALE_MAX) {
		maxRegAllowedPower -=
			(tpScaleReductionTable[(regulatory->tp_scale)] * 2);
	}

	scaledPower = min(powerLimit, maxRegAllowedPower);
	scaledPower = max((u16)0, scaledPower);

	numCtlModes = ARRAY_SIZE(ctlModesFor11g) - SUB_NUM_CTL_MODES_AT_2G_40;
	pCtlMode = ctlModesFor11g;

	ath9k_hw_get_legacy_target_powers(ah, chan,
			pEepData->calTargetPowerCck,
			AR5416_NUM_2G_CCK_TARGET_POWERS,
			&targetPowerCck, 4, false);
	ath9k_hw_get_legacy_target_powers(ah, chan,
			pEepData->calTargetPower2G,
			AR5416_NUM_2G_20_TARGET_POWERS,
			&targetPowerOfdm, 4, false);
	ath9k_hw_get_target_powers(ah, chan,
			pEepData->calTargetPower2GHT20,
			AR5416_NUM_2G_20_TARGET_POWERS,
			&targetPowerHt20, 8, false);

	if (IS_CHAN_HT40(chan)) {
		numCtlModes = ARRAY_SIZE(ctlModesFor11g);
		ath9k_hw_get_target_powers(ah, chan,
				pEepData->calTargetPower2GHT40,
				AR5416_NUM_2G_40_TARGET_POWERS,
				&targetPowerHt40, 8, true);
		ath9k_hw_get_legacy_target_powers(ah, chan,
				pEepData->calTargetPowerCck,
				AR5416_NUM_2G_CCK_TARGET_POWERS,
				&targetPowerCckExt, 4, true);
		ath9k_hw_get_legacy_target_powers(ah, chan,
				pEepData->calTargetPower2G,
				AR5416_NUM_2G_20_TARGET_POWERS,
				&targetPowerOfdmExt, 4, true);
	}

	for (ctlMode = 0; ctlMode < numCtlModes; ctlMode++) {
		bool isHt40CtlMode = (pCtlMode[ctlMode] == CTL_5GHT40) ||
			(pCtlMode[ctlMode] == CTL_2GHT40);

		if (isHt40CtlMode)
			freq = centers.synth_center;
		else if (pCtlMode[ctlMode] & EXT_ADDITIVE)
			freq = centers.ext_center;
		else
			freq = centers.ctl_center;

		if (ah->eep_ops->get_eeprom_ver(ah) == 14 &&
		    ah->eep_ops->get_eeprom_rev(ah) <= 2)
			twiceMaxEdgePower = MAX_RATE_POWER;

		for (i = 0; (i < AR5416_EEP4K_NUM_CTLS) &&
			     pEepData->ctlIndex[i]; i++) {

			if (CMP_TEST_GRP) {
				rep = &(pEepData->ctlData[i]);

				twiceMinEdgePower = ath9k_hw_get_max_edge_power(
					freq,
					rep->ctlEdges[
					ar5416_get_ntxchains(ah->txchainmask) - 1],
					IS_CHAN_2GHZ(chan),
					AR5416_EEP4K_NUM_BAND_EDGES);

				if ((cfgCtl & ~CTL_MODE_M) == SD_NO_CTL) {
					twiceMaxEdgePower =
						min(twiceMaxEdgePower,
						    twiceMinEdgePower);
				} else {
					twiceMaxEdgePower = twiceMinEdgePower;
					break;
				}
			}
		}

		minCtlPower = (u8)min(twiceMaxEdgePower, scaledPower);

		switch (pCtlMode[ctlMode]) {
		case CTL_11B:
			for (i = 0; i < ARRAY_SIZE(targetPowerCck.tPow2x); i++) {
				targetPowerCck.tPow2x[i] =
					min((u16)targetPowerCck.tPow2x[i],
					    minCtlPower);
			}
			break;
		case CTL_11G:
			for (i = 0; i < ARRAY_SIZE(targetPowerOfdm.tPow2x); i++) {
				targetPowerOfdm.tPow2x[i] =
					min((u16)targetPowerOfdm.tPow2x[i],
					    minCtlPower);
			}
			break;
		case CTL_2GHT20:
			for (i = 0; i < ARRAY_SIZE(targetPowerHt20.tPow2x); i++) {
				targetPowerHt20.tPow2x[i] =
					min((u16)targetPowerHt20.tPow2x[i],
					    minCtlPower);
			}
			break;
		case CTL_11B_EXT:
			targetPowerCckExt.tPow2x[0] =
				min((u16)targetPowerCckExt.tPow2x[0],
				    minCtlPower);
			break;
		case CTL_11G_EXT:
			targetPowerOfdmExt.tPow2x[0] =
				min((u16)targetPowerOfdmExt.tPow2x[0],
				    minCtlPower);
			break;
		case CTL_2GHT40:
			for (i = 0; i < ARRAY_SIZE(targetPowerHt40.tPow2x); i++) {
				targetPowerHt40.tPow2x[i] =
					min((u16)targetPowerHt40.tPow2x[i],
					    minCtlPower);
			}
			break;
		default:
			break;
		}
	}

	ratesArray[rate6mb] =
	ratesArray[rate9mb] =
	ratesArray[rate12mb] =
	ratesArray[rate18mb] =
	ratesArray[rate24mb] =
	targetPowerOfdm.tPow2x[0];

	ratesArray[rate36mb] = targetPowerOfdm.tPow2x[1];
	ratesArray[rate48mb] = targetPowerOfdm.tPow2x[2];
	ratesArray[rate54mb] = targetPowerOfdm.tPow2x[3];
	ratesArray[rateXr] = targetPowerOfdm.tPow2x[0];

	for (i = 0; i < ARRAY_SIZE(targetPowerHt20.tPow2x); i++)
		ratesArray[rateHt20_0 + i] = targetPowerHt20.tPow2x[i];

	ratesArray[rate1l] = targetPowerCck.tPow2x[0];
	ratesArray[rate2s] = ratesArray[rate2l] = targetPowerCck.tPow2x[1];
	ratesArray[rate5_5s] = ratesArray[rate5_5l] = targetPowerCck.tPow2x[2];
	ratesArray[rate11s] = ratesArray[rate11l] = targetPowerCck.tPow2x[3];

	if (IS_CHAN_HT40(chan)) {
		for (i = 0; i < ARRAY_SIZE(targetPowerHt40.tPow2x); i++) {
			ratesArray[rateHt40_0 + i] =
				targetPowerHt40.tPow2x[i];
		}
		ratesArray[rateDupOfdm] = targetPowerHt40.tPow2x[0];
		ratesArray[rateDupCck] = targetPowerHt40.tPow2x[0];
		ratesArray[rateExtOfdm] = targetPowerOfdmExt.tPow2x[0];
		ratesArray[rateExtCck] = targetPowerCckExt.tPow2x[0];
	}

#undef CMP_TEST_GRP
}

static void ath9k_hw_4k_set_txpower(struct ath_hw *ah,
				    struct ath9k_channel *chan,
				    u16 cfgCtl,
				    u8 twiceAntennaReduction,
				    u8 twiceMaxRegulatoryPower,
				    u8 powerLimit, bool test)
{
	struct ath_regulatory *regulatory = ath9k_hw_regulatory(ah);
	struct ar5416_eeprom_4k *pEepData = &ah->eeprom.map4k;
	struct modal_eep_4k_header *pModal = &pEepData->modalHeader;
	int16_t ratesArray[Ar5416RateSize];
	u8 ht40PowerIncForPdadc = 2;
	int i;

	memset(ratesArray, 0, sizeof(ratesArray));

	if ((pEepData->baseEepHeader.version & AR5416_EEP_VER_MINOR_MASK) >=
	    AR5416_EEP_MINOR_VER_2) {
		ht40PowerIncForPdadc = pModal->ht40PowerIncForPdadc;
	}

	ath9k_hw_set_4k_power_per_rate_table(ah, chan,
					     &ratesArray[0], cfgCtl,
					     twiceAntennaReduction,
					     twiceMaxRegulatoryPower,
					     powerLimit);

	ath9k_hw_set_4k_power_cal_table(ah, chan);

	regulatory->max_power_level = 0;
	for (i = 0; i < ARRAY_SIZE(ratesArray); i++) {
		if (ratesArray[i] > MAX_RATE_POWER)
			ratesArray[i] = MAX_RATE_POWER;

		if (ratesArray[i] > regulatory->max_power_level)
			regulatory->max_power_level = ratesArray[i];
	}

	if (test)
	    return;

<<<<<<< HEAD
	if (AR_SREV_9280_20_OR_LATER(ah)) {
		for (i = 0; i < Ar5416RateSize; i++)
			ratesArray[i] -= AR5416_PWR_TABLE_OFFSET_DB * 2;
	}
=======
	for (i = 0; i < Ar5416RateSize; i++)
		ratesArray[i] -= AR5416_PWR_TABLE_OFFSET_DB * 2;
>>>>>>> 08740735

	ENABLE_REGWRITE_BUFFER(ah);

	/* OFDM power per rate */
	REG_WRITE(ah, AR_PHY_POWER_TX_RATE1,
		  ATH9K_POW_SM(ratesArray[rate18mb], 24)
		  | ATH9K_POW_SM(ratesArray[rate12mb], 16)
		  | ATH9K_POW_SM(ratesArray[rate9mb], 8)
		  | ATH9K_POW_SM(ratesArray[rate6mb], 0));
	REG_WRITE(ah, AR_PHY_POWER_TX_RATE2,
		  ATH9K_POW_SM(ratesArray[rate54mb], 24)
		  | ATH9K_POW_SM(ratesArray[rate48mb], 16)
		  | ATH9K_POW_SM(ratesArray[rate36mb], 8)
		  | ATH9K_POW_SM(ratesArray[rate24mb], 0));

	/* CCK power per rate */
	REG_WRITE(ah, AR_PHY_POWER_TX_RATE3,
		  ATH9K_POW_SM(ratesArray[rate2s], 24)
		  | ATH9K_POW_SM(ratesArray[rate2l], 16)
		  | ATH9K_POW_SM(ratesArray[rateXr], 8)
		  | ATH9K_POW_SM(ratesArray[rate1l], 0));
	REG_WRITE(ah, AR_PHY_POWER_TX_RATE4,
		  ATH9K_POW_SM(ratesArray[rate11s], 24)
		  | ATH9K_POW_SM(ratesArray[rate11l], 16)
		  | ATH9K_POW_SM(ratesArray[rate5_5s], 8)
		  | ATH9K_POW_SM(ratesArray[rate5_5l], 0));

	/* HT20 power per rate */
	REG_WRITE(ah, AR_PHY_POWER_TX_RATE5,
		  ATH9K_POW_SM(ratesArray[rateHt20_3], 24)
		  | ATH9K_POW_SM(ratesArray[rateHt20_2], 16)
		  | ATH9K_POW_SM(ratesArray[rateHt20_1], 8)
		  | ATH9K_POW_SM(ratesArray[rateHt20_0], 0));
	REG_WRITE(ah, AR_PHY_POWER_TX_RATE6,
		  ATH9K_POW_SM(ratesArray[rateHt20_7], 24)
		  | ATH9K_POW_SM(ratesArray[rateHt20_6], 16)
		  | ATH9K_POW_SM(ratesArray[rateHt20_5], 8)
		  | ATH9K_POW_SM(ratesArray[rateHt20_4], 0));

	/* HT40 power per rate */
	if (IS_CHAN_HT40(chan)) {
		REG_WRITE(ah, AR_PHY_POWER_TX_RATE7,
			  ATH9K_POW_SM(ratesArray[rateHt40_3] +
				       ht40PowerIncForPdadc, 24)
			  | ATH9K_POW_SM(ratesArray[rateHt40_2] +
					 ht40PowerIncForPdadc, 16)
			  | ATH9K_POW_SM(ratesArray[rateHt40_1] +
					 ht40PowerIncForPdadc, 8)
			  | ATH9K_POW_SM(ratesArray[rateHt40_0] +
					 ht40PowerIncForPdadc, 0));
		REG_WRITE(ah, AR_PHY_POWER_TX_RATE8,
			  ATH9K_POW_SM(ratesArray[rateHt40_7] +
				       ht40PowerIncForPdadc, 24)
			  | ATH9K_POW_SM(ratesArray[rateHt40_6] +
					 ht40PowerIncForPdadc, 16)
			  | ATH9K_POW_SM(ratesArray[rateHt40_5] +
					 ht40PowerIncForPdadc, 8)
			  | ATH9K_POW_SM(ratesArray[rateHt40_4] +
					 ht40PowerIncForPdadc, 0));
		REG_WRITE(ah, AR_PHY_POWER_TX_RATE9,
			  ATH9K_POW_SM(ratesArray[rateExtOfdm], 24)
			  | ATH9K_POW_SM(ratesArray[rateExtCck], 16)
			  | ATH9K_POW_SM(ratesArray[rateDupOfdm], 8)
			  | ATH9K_POW_SM(ratesArray[rateDupCck], 0));
	}

	REGWRITE_BUFFER_FLUSH(ah);
}

static void ath9k_hw_4k_set_gain(struct ath_hw *ah,
				 struct modal_eep_4k_header *pModal,
				 struct ar5416_eeprom_4k *eep,
				 u8 txRxAttenLocal)
{
	REG_WRITE(ah, AR_PHY_SWITCH_CHAIN_0,
		  pModal->antCtrlChain[0]);

	REG_WRITE(ah, AR_PHY_TIMING_CTRL4(0),
		  (REG_READ(ah, AR_PHY_TIMING_CTRL4(0)) &
		   ~(AR_PHY_TIMING_CTRL4_IQCORR_Q_Q_COFF |
		     AR_PHY_TIMING_CTRL4_IQCORR_Q_I_COFF)) |
		  SM(pModal->iqCalICh[0], AR_PHY_TIMING_CTRL4_IQCORR_Q_I_COFF) |
		  SM(pModal->iqCalQCh[0], AR_PHY_TIMING_CTRL4_IQCORR_Q_Q_COFF));

	if ((eep->baseEepHeader.version & AR5416_EEP_VER_MINOR_MASK) >=
	    AR5416_EEP_MINOR_VER_3) {
		txRxAttenLocal = pModal->txRxAttenCh[0];

		REG_RMW_FIELD(ah, AR_PHY_GAIN_2GHZ,
			      AR_PHY_GAIN_2GHZ_XATTEN1_MARGIN, pModal->bswMargin[0]);
		REG_RMW_FIELD(ah, AR_PHY_GAIN_2GHZ,
			      AR_PHY_GAIN_2GHZ_XATTEN1_DB, pModal->bswAtten[0]);
		REG_RMW_FIELD(ah, AR_PHY_GAIN_2GHZ,
			      AR_PHY_GAIN_2GHZ_XATTEN2_MARGIN,
			      pModal->xatten2Margin[0]);
		REG_RMW_FIELD(ah, AR_PHY_GAIN_2GHZ,
			      AR_PHY_GAIN_2GHZ_XATTEN2_DB, pModal->xatten2Db[0]);

		/* Set the block 1 value to block 0 value */
		REG_RMW_FIELD(ah, AR_PHY_GAIN_2GHZ + 0x1000,
			      AR_PHY_GAIN_2GHZ_XATTEN1_MARGIN,
			      pModal->bswMargin[0]);
		REG_RMW_FIELD(ah, AR_PHY_GAIN_2GHZ + 0x1000,
			      AR_PHY_GAIN_2GHZ_XATTEN1_DB, pModal->bswAtten[0]);
		REG_RMW_FIELD(ah, AR_PHY_GAIN_2GHZ + 0x1000,
			      AR_PHY_GAIN_2GHZ_XATTEN2_MARGIN,
			      pModal->xatten2Margin[0]);
		REG_RMW_FIELD(ah, AR_PHY_GAIN_2GHZ + 0x1000,
			      AR_PHY_GAIN_2GHZ_XATTEN2_DB,
			      pModal->xatten2Db[0]);
	}

	REG_RMW_FIELD(ah, AR_PHY_RXGAIN,
		      AR9280_PHY_RXGAIN_TXRX_ATTEN, txRxAttenLocal);
	REG_RMW_FIELD(ah, AR_PHY_RXGAIN,
		      AR9280_PHY_RXGAIN_TXRX_MARGIN, pModal->rxTxMarginCh[0]);

	REG_RMW_FIELD(ah, AR_PHY_RXGAIN + 0x1000,
		      AR9280_PHY_RXGAIN_TXRX_ATTEN, txRxAttenLocal);
	REG_RMW_FIELD(ah, AR_PHY_RXGAIN + 0x1000,
		      AR9280_PHY_RXGAIN_TXRX_MARGIN, pModal->rxTxMarginCh[0]);
}

/*
 * Read EEPROM header info and program the device for correct operation
 * given the channel value.
 */
static void ath9k_hw_4k_set_board_values(struct ath_hw *ah,
					 struct ath9k_channel *chan)
{
	struct modal_eep_4k_header *pModal;
	struct ar5416_eeprom_4k *eep = &ah->eeprom.map4k;
	struct base_eep_header_4k *pBase = &eep->baseEepHeader;
	u8 txRxAttenLocal;
	u8 ob[5], db1[5], db2[5];
	u8 ant_div_control1, ant_div_control2;
	u8 bb_desired_scale;
	u32 regVal;

	pModal = &eep->modalHeader;
	txRxAttenLocal = 23;

	REG_WRITE(ah, AR_PHY_SWITCH_COM, pModal->antCtrlCommon);

	/* Single chain for 4K EEPROM*/
	ath9k_hw_4k_set_gain(ah, pModal, eep, txRxAttenLocal);

	/* Initialize Ant Diversity settings from EEPROM */
	if (pModal->version >= 3) {
		ant_div_control1 = pModal->antdiv_ctl1;
		ant_div_control2 = pModal->antdiv_ctl2;

		regVal = REG_READ(ah, AR_PHY_MULTICHAIN_GAIN_CTL);
		regVal &= (~(AR_PHY_9285_ANT_DIV_CTL_ALL));

		regVal |= SM(ant_div_control1,
			     AR_PHY_9285_ANT_DIV_CTL);
		regVal |= SM(ant_div_control2,
			     AR_PHY_9285_ANT_DIV_ALT_LNACONF);
		regVal |= SM((ant_div_control2 >> 2),
			     AR_PHY_9285_ANT_DIV_MAIN_LNACONF);
		regVal |= SM((ant_div_control1 >> 1),
			     AR_PHY_9285_ANT_DIV_ALT_GAINTB);
		regVal |= SM((ant_div_control1 >> 2),
			     AR_PHY_9285_ANT_DIV_MAIN_GAINTB);


		REG_WRITE(ah, AR_PHY_MULTICHAIN_GAIN_CTL, regVal);
		regVal = REG_READ(ah, AR_PHY_MULTICHAIN_GAIN_CTL);
		regVal = REG_READ(ah, AR_PHY_CCK_DETECT);
		regVal &= (~AR_PHY_CCK_DETECT_BB_ENABLE_ANT_FAST_DIV);
		regVal |= SM((ant_div_control1 >> 3),
			     AR_PHY_CCK_DETECT_BB_ENABLE_ANT_FAST_DIV);

		REG_WRITE(ah, AR_PHY_CCK_DETECT, regVal);
		regVal = REG_READ(ah, AR_PHY_CCK_DETECT);
	}

	if (pModal->version >= 2) {
		ob[0] = pModal->ob_0;
		ob[1] = pModal->ob_1;
		ob[2] = pModal->ob_2;
		ob[3] = pModal->ob_3;
		ob[4] = pModal->ob_4;

		db1[0] = pModal->db1_0;
		db1[1] = pModal->db1_1;
		db1[2] = pModal->db1_2;
		db1[3] = pModal->db1_3;
		db1[4] = pModal->db1_4;

		db2[0] = pModal->db2_0;
		db2[1] = pModal->db2_1;
		db2[2] = pModal->db2_2;
		db2[3] = pModal->db2_3;
		db2[4] = pModal->db2_4;
	} else if (pModal->version == 1) {
		ob[0] = pModal->ob_0;
		ob[1] = ob[2] = ob[3] = ob[4] = pModal->ob_1;
		db1[0] = pModal->db1_0;
		db1[1] = db1[2] = db1[3] = db1[4] = pModal->db1_1;
		db2[0] = pModal->db2_0;
		db2[1] = db2[2] = db2[3] = db2[4] = pModal->db2_1;
	} else {
		int i;

		for (i = 0; i < 5; i++) {
			ob[i] = pModal->ob_0;
			db1[i] = pModal->db1_0;
			db2[i] = pModal->db1_0;
		}
	}

	if (AR_SREV_9271(ah)) {
		ath9k_hw_analog_shift_rmw(ah,
					  AR9285_AN_RF2G3,
					  AR9271_AN_RF2G3_OB_cck,
					  AR9271_AN_RF2G3_OB_cck_S,
					  ob[0]);
		ath9k_hw_analog_shift_rmw(ah,
					  AR9285_AN_RF2G3,
					  AR9271_AN_RF2G3_OB_psk,
					  AR9271_AN_RF2G3_OB_psk_S,
					  ob[1]);
		ath9k_hw_analog_shift_rmw(ah,
					  AR9285_AN_RF2G3,
					  AR9271_AN_RF2G3_OB_qam,
					  AR9271_AN_RF2G3_OB_qam_S,
					  ob[2]);
		ath9k_hw_analog_shift_rmw(ah,
					  AR9285_AN_RF2G3,
					  AR9271_AN_RF2G3_DB_1,
					  AR9271_AN_RF2G3_DB_1_S,
					  db1[0]);
		ath9k_hw_analog_shift_rmw(ah,
					  AR9285_AN_RF2G4,
					  AR9271_AN_RF2G4_DB_2,
					  AR9271_AN_RF2G4_DB_2_S,
					  db2[0]);
	} else {
		ath9k_hw_analog_shift_rmw(ah,
					  AR9285_AN_RF2G3,
					  AR9285_AN_RF2G3_OB_0,
					  AR9285_AN_RF2G3_OB_0_S,
					  ob[0]);
		ath9k_hw_analog_shift_rmw(ah,
					  AR9285_AN_RF2G3,
					  AR9285_AN_RF2G3_OB_1,
					  AR9285_AN_RF2G3_OB_1_S,
					  ob[1]);
		ath9k_hw_analog_shift_rmw(ah,
					  AR9285_AN_RF2G3,
					  AR9285_AN_RF2G3_OB_2,
					  AR9285_AN_RF2G3_OB_2_S,
					  ob[2]);
		ath9k_hw_analog_shift_rmw(ah,
					  AR9285_AN_RF2G3,
					  AR9285_AN_RF2G3_OB_3,
					  AR9285_AN_RF2G3_OB_3_S,
					  ob[3]);
		ath9k_hw_analog_shift_rmw(ah,
					  AR9285_AN_RF2G3,
					  AR9285_AN_RF2G3_OB_4,
					  AR9285_AN_RF2G3_OB_4_S,
					  ob[4]);

		ath9k_hw_analog_shift_rmw(ah,
					  AR9285_AN_RF2G3,
					  AR9285_AN_RF2G3_DB1_0,
					  AR9285_AN_RF2G3_DB1_0_S,
					  db1[0]);
		ath9k_hw_analog_shift_rmw(ah,
					  AR9285_AN_RF2G3,
					  AR9285_AN_RF2G3_DB1_1,
					  AR9285_AN_RF2G3_DB1_1_S,
					  db1[1]);
		ath9k_hw_analog_shift_rmw(ah,
					  AR9285_AN_RF2G3,
					  AR9285_AN_RF2G3_DB1_2,
					  AR9285_AN_RF2G3_DB1_2_S,
					  db1[2]);
		ath9k_hw_analog_shift_rmw(ah,
					  AR9285_AN_RF2G4,
					  AR9285_AN_RF2G4_DB1_3,
					  AR9285_AN_RF2G4_DB1_3_S,
					  db1[3]);
		ath9k_hw_analog_shift_rmw(ah,
					  AR9285_AN_RF2G4,
					  AR9285_AN_RF2G4_DB1_4,
					  AR9285_AN_RF2G4_DB1_4_S, db1[4]);

		ath9k_hw_analog_shift_rmw(ah,
					  AR9285_AN_RF2G4,
					  AR9285_AN_RF2G4_DB2_0,
					  AR9285_AN_RF2G4_DB2_0_S,
					  db2[0]);
		ath9k_hw_analog_shift_rmw(ah,
					  AR9285_AN_RF2G4,
					  AR9285_AN_RF2G4_DB2_1,
					  AR9285_AN_RF2G4_DB2_1_S,
					  db2[1]);
		ath9k_hw_analog_shift_rmw(ah,
					  AR9285_AN_RF2G4,
					  AR9285_AN_RF2G4_DB2_2,
					  AR9285_AN_RF2G4_DB2_2_S,
					  db2[2]);
		ath9k_hw_analog_shift_rmw(ah,
					  AR9285_AN_RF2G4,
					  AR9285_AN_RF2G4_DB2_3,
					  AR9285_AN_RF2G4_DB2_3_S,
					  db2[3]);
		ath9k_hw_analog_shift_rmw(ah,
					  AR9285_AN_RF2G4,
					  AR9285_AN_RF2G4_DB2_4,
					  AR9285_AN_RF2G4_DB2_4_S,
					  db2[4]);
	}


	REG_RMW_FIELD(ah, AR_PHY_SETTLING, AR_PHY_SETTLING_SWITCH,
		      pModal->switchSettling);
	REG_RMW_FIELD(ah, AR_PHY_DESIRED_SZ, AR_PHY_DESIRED_SZ_ADC,
		      pModal->adcDesiredSize);

	REG_WRITE(ah, AR_PHY_RF_CTL4,
		  SM(pModal->txEndToXpaOff, AR_PHY_RF_CTL4_TX_END_XPAA_OFF) |
		  SM(pModal->txEndToXpaOff, AR_PHY_RF_CTL4_TX_END_XPAB_OFF) |
		  SM(pModal->txFrameToXpaOn, AR_PHY_RF_CTL4_FRAME_XPAA_ON)  |
		  SM(pModal->txFrameToXpaOn, AR_PHY_RF_CTL4_FRAME_XPAB_ON));

	REG_RMW_FIELD(ah, AR_PHY_RF_CTL3, AR_PHY_TX_END_TO_A2_RX_ON,
		      pModal->txEndToRxOn);

	if (AR_SREV_9271_10(ah))
		REG_RMW_FIELD(ah, AR_PHY_RF_CTL3, AR_PHY_TX_END_TO_A2_RX_ON,
			      pModal->txEndToRxOn);
	REG_RMW_FIELD(ah, AR_PHY_CCA, AR9280_PHY_CCA_THRESH62,
		      pModal->thresh62);
	REG_RMW_FIELD(ah, AR_PHY_EXT_CCA0, AR_PHY_EXT_CCA0_THRESH62,
		      pModal->thresh62);

	if ((eep->baseEepHeader.version & AR5416_EEP_VER_MINOR_MASK) >=
						AR5416_EEP_MINOR_VER_2) {
		REG_RMW_FIELD(ah, AR_PHY_RF_CTL2, AR_PHY_TX_END_DATA_START,
			      pModal->txFrameToDataStart);
		REG_RMW_FIELD(ah, AR_PHY_RF_CTL2, AR_PHY_TX_END_PA_ON,
			      pModal->txFrameToPaOn);
	}

	if ((eep->baseEepHeader.version & AR5416_EEP_VER_MINOR_MASK) >=
						AR5416_EEP_MINOR_VER_3) {
		if (IS_CHAN_HT40(chan))
			REG_RMW_FIELD(ah, AR_PHY_SETTLING,
				      AR_PHY_SETTLING_SWITCH,
				      pModal->swSettleHt40);
	}

	bb_desired_scale = (pModal->bb_scale_smrt_antenna &
			EEP_4K_BB_DESIRED_SCALE_MASK);
	if ((pBase->txGainType == 0) && (bb_desired_scale != 0)) {
		u32 pwrctrl, mask, clr;

		mask = BIT(0)|BIT(5)|BIT(10)|BIT(15)|BIT(20)|BIT(25);
		pwrctrl = mask * bb_desired_scale;
		clr = mask * 0x1f;
		REG_RMW(ah, AR_PHY_TX_PWRCTRL8, pwrctrl, clr);
		REG_RMW(ah, AR_PHY_TX_PWRCTRL10, pwrctrl, clr);
		REG_RMW(ah, AR_PHY_CH0_TX_PWRCTRL12, pwrctrl, clr);

		mask = BIT(0)|BIT(5)|BIT(15);
		pwrctrl = mask * bb_desired_scale;
		clr = mask * 0x1f;
		REG_RMW(ah, AR_PHY_TX_PWRCTRL9, pwrctrl, clr);

		mask = BIT(0)|BIT(5);
		pwrctrl = mask * bb_desired_scale;
		clr = mask * 0x1f;
		REG_RMW(ah, AR_PHY_CH0_TX_PWRCTRL11, pwrctrl, clr);
		REG_RMW(ah, AR_PHY_CH0_TX_PWRCTRL13, pwrctrl, clr);
	}
}

static u16 ath9k_hw_4k_get_spur_channel(struct ath_hw *ah, u16 i, bool is2GHz)
{
#define EEP_MAP4K_SPURCHAN \
	(ah->eeprom.map4k.modalHeader.spurChans[i].spurChan)
	struct ath_common *common = ath9k_hw_common(ah);

	u16 spur_val = AR_NO_SPUR;

	ath_dbg(common, ATH_DBG_ANI,
		"Getting spur idx:%d is2Ghz:%d val:%x\n",
		i, is2GHz, ah->config.spurchans[i][is2GHz]);

	switch (ah->config.spurmode) {
	case SPUR_DISABLE:
		break;
	case SPUR_ENABLE_IOCTL:
		spur_val = ah->config.spurchans[i][is2GHz];
		ath_dbg(common, ATH_DBG_ANI,
			"Getting spur val from new loc. %d\n", spur_val);
		break;
	case SPUR_ENABLE_EEPROM:
		spur_val = EEP_MAP4K_SPURCHAN;
		break;
	}

	return spur_val;

#undef EEP_MAP4K_SPURCHAN
}

const struct eeprom_ops eep_4k_ops = {
	.check_eeprom		= ath9k_hw_4k_check_eeprom,
	.get_eeprom		= ath9k_hw_4k_get_eeprom,
	.fill_eeprom		= ath9k_hw_4k_fill_eeprom,
	.dump_eeprom		= ath9k_hw_4k_dump_eeprom,
	.get_eeprom_ver		= ath9k_hw_4k_get_eeprom_ver,
	.get_eeprom_rev		= ath9k_hw_4k_get_eeprom_rev,
	.set_board_values	= ath9k_hw_4k_set_board_values,
	.set_txpower		= ath9k_hw_4k_set_txpower,
	.get_spur_channel	= ath9k_hw_4k_get_spur_channel
};<|MERGE_RESOLUTION|>--- conflicted
+++ resolved
@@ -708,15 +708,8 @@
 	if (test)
 	    return;
 
-<<<<<<< HEAD
-	if (AR_SREV_9280_20_OR_LATER(ah)) {
-		for (i = 0; i < Ar5416RateSize; i++)
-			ratesArray[i] -= AR5416_PWR_TABLE_OFFSET_DB * 2;
-	}
-=======
 	for (i = 0; i < Ar5416RateSize; i++)
 		ratesArray[i] -= AR5416_PWR_TABLE_OFFSET_DB * 2;
->>>>>>> 08740735
 
 	ENABLE_REGWRITE_BUFFER(ah);
 
