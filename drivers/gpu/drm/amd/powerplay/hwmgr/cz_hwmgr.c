--- conflicted
+++ resolved
@@ -1327,24 +1327,6 @@
 				cz_hwmgr->vce_dpm.hard_min_clk,
 				PPSMC_MSG_SetEclkHardMin));
 	} else {
-<<<<<<< HEAD
-		/*Program HardMin based on the vce_arbiter.ecclk */
-		if (hwmgr->vce_arbiter.ecclk == 0) {
-			smum_send_msg_to_smc_with_parameter(hwmgr,
-					    PPSMC_MSG_SetEclkHardMin, 0);
-		/* disable ECLK DPM 0. Otherwise VCE could hang if
-		 * switching SCLK from DPM 0 to 6/7 */
-			smum_send_msg_to_smc_with_parameter(hwmgr,
-					PPSMC_MSG_SetEclkSoftMin, 1);
-		} else {
-			cz_hwmgr->vce_dpm.hard_min_clk = hwmgr->vce_arbiter.ecclk;
-			smum_send_msg_to_smc_with_parameter(hwmgr,
-				PPSMC_MSG_SetEclkHardMin,
-				cz_get_eclk_level(hwmgr,
-					cz_hwmgr->vce_dpm.hard_min_clk,
-					PPSMC_MSG_SetEclkHardMin));
-		}
-=======
 
 		smum_send_msg_to_smc_with_parameter(hwmgr,
 					PPSMC_MSG_SetEclkHardMin, 0);
@@ -1352,7 +1334,6 @@
 		 * switching SCLK from DPM 0 to 6/7 */
 		smum_send_msg_to_smc_with_parameter(hwmgr,
 					PPSMC_MSG_SetEclkSoftMin, 1);
->>>>>>> 661e50bc
 	}
 	return 0;
 }
