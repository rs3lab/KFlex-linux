--- conflicted
+++ resolved
@@ -2599,10 +2599,7 @@
 
 	if (atomic_read(&svms->drain_pagefaults)) {
 		pr_debug("draining retry fault, drop fault 0x%llx\n", addr);
-<<<<<<< HEAD
-=======
 		r = 0;
->>>>>>> 2585cf9d
 		goto out;
 	}
 
@@ -2612,10 +2609,7 @@
 	mm = get_task_mm(p->lead_thread);
 	if (!mm) {
 		pr_debug("svms 0x%p failed to get mm\n", svms);
-<<<<<<< HEAD
-=======
 		r = 0;
->>>>>>> 2585cf9d
 		goto out;
 	}
 
