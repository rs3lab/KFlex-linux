/*
   BlueZ - Bluetooth protocol stack for Linux
   Copyright (c) 2000-2001, 2010, Code Aurora Forum. All rights reserved.

   Written 2000,2001 by Maxim Krasnyansky <maxk@qualcomm.com>

   This program is free software; you can redistribute it and/or modify
   it under the terms of the GNU General Public License version 2 as
   published by the Free Software Foundation;

   THE SOFTWARE IS PROVIDED "AS IS", WITHOUT WARRANTY OF ANY KIND, EXPRESS
   OR IMPLIED, INCLUDING BUT NOT LIMITED TO THE WARRANTIES OF MERCHANTABILITY,
   FITNESS FOR A PARTICULAR PURPOSE AND NONINFRINGEMENT OF THIRD PARTY RIGHTS.
   IN NO EVENT SHALL THE COPYRIGHT HOLDER(S) AND AUTHOR(S) BE LIABLE FOR ANY
   CLAIM, OR ANY SPECIAL INDIRECT OR CONSEQUENTIAL DAMAGES, OR ANY DAMAGES
   WHATSOEVER RESULTING FROM LOSS OF USE, DATA OR PROFITS, WHETHER IN AN
   ACTION OF CONTRACT, NEGLIGENCE OR OTHER TORTIOUS ACTION, ARISING OUT OF
   OR IN CONNECTION WITH THE USE OR PERFORMANCE OF THIS SOFTWARE.

   ALL LIABILITY, INCLUDING LIABILITY FOR INFRINGEMENT OF ANY PATENTS,
   COPYRIGHTS, TRADEMARKS OR OTHER RIGHTS, RELATING TO USE OF THIS
   SOFTWARE IS DISCLAIMED.
*/

/* Bluetooth HCI event handling. */

#include <asm/unaligned.h>

#include <net/bluetooth/bluetooth.h>
#include <net/bluetooth/hci_core.h>
#include <net/bluetooth/mgmt.h>
#include <net/bluetooth/a2mp.h>
#include <net/bluetooth/amp.h>

/* Handle HCI Event packets */

static void hci_cc_inquiry_cancel(struct hci_dev *hdev, struct sk_buff *skb)
{
	__u8 status = *((__u8 *) skb->data);

	BT_DBG("%s status 0x%2.2x", hdev->name, status);

	if (status) {
		hci_dev_lock(hdev);
		mgmt_stop_discovery_failed(hdev, status);
		hci_dev_unlock(hdev);
		return;
	}

	clear_bit(HCI_INQUIRY, &hdev->flags);
	smp_mb__after_clear_bit(); /* wake_up_bit advises about this barrier */
	wake_up_bit(&hdev->flags, HCI_INQUIRY);

	hci_dev_lock(hdev);
	hci_discovery_set_state(hdev, DISCOVERY_STOPPED);
	hci_dev_unlock(hdev);

<<<<<<< HEAD
	hci_req_cmd_complete(hdev, HCI_OP_INQUIRY, status);

=======
>>>>>>> b006ed54
	hci_conn_check_pending(hdev);
}

static void hci_cc_periodic_inq(struct hci_dev *hdev, struct sk_buff *skb)
{
	__u8 status = *((__u8 *) skb->data);

	BT_DBG("%s status 0x%2.2x", hdev->name, status);

	if (status)
		return;

	set_bit(HCI_PERIODIC_INQ, &hdev->dev_flags);
}

static void hci_cc_exit_periodic_inq(struct hci_dev *hdev, struct sk_buff *skb)
{
	__u8 status = *((__u8 *) skb->data);

	BT_DBG("%s status 0x%2.2x", hdev->name, status);

	if (status)
		return;

	clear_bit(HCI_PERIODIC_INQ, &hdev->dev_flags);

	hci_conn_check_pending(hdev);
}

static void hci_cc_remote_name_req_cancel(struct hci_dev *hdev,
					  struct sk_buff *skb)
{
	BT_DBG("%s", hdev->name);
}

static void hci_cc_role_discovery(struct hci_dev *hdev, struct sk_buff *skb)
{
	struct hci_rp_role_discovery *rp = (void *) skb->data;
	struct hci_conn *conn;

	BT_DBG("%s status 0x%2.2x", hdev->name, rp->status);

	if (rp->status)
		return;

	hci_dev_lock(hdev);

	conn = hci_conn_hash_lookup_handle(hdev, __le16_to_cpu(rp->handle));
	if (conn) {
		if (rp->role)
			conn->link_mode &= ~HCI_LM_MASTER;
		else
			conn->link_mode |= HCI_LM_MASTER;
	}

	hci_dev_unlock(hdev);
}

static void hci_cc_read_link_policy(struct hci_dev *hdev, struct sk_buff *skb)
{
	struct hci_rp_read_link_policy *rp = (void *) skb->data;
	struct hci_conn *conn;

	BT_DBG("%s status 0x%2.2x", hdev->name, rp->status);

	if (rp->status)
		return;

	hci_dev_lock(hdev);

	conn = hci_conn_hash_lookup_handle(hdev, __le16_to_cpu(rp->handle));
	if (conn)
		conn->link_policy = __le16_to_cpu(rp->policy);

	hci_dev_unlock(hdev);
}

static void hci_cc_write_link_policy(struct hci_dev *hdev, struct sk_buff *skb)
{
	struct hci_rp_write_link_policy *rp = (void *) skb->data;
	struct hci_conn *conn;
	void *sent;

	BT_DBG("%s status 0x%2.2x", hdev->name, rp->status);

	if (rp->status)
		return;

	sent = hci_sent_cmd_data(hdev, HCI_OP_WRITE_LINK_POLICY);
	if (!sent)
		return;

	hci_dev_lock(hdev);

	conn = hci_conn_hash_lookup_handle(hdev, __le16_to_cpu(rp->handle));
	if (conn)
		conn->link_policy = get_unaligned_le16(sent + 2);

	hci_dev_unlock(hdev);
}

static void hci_cc_read_def_link_policy(struct hci_dev *hdev,
					struct sk_buff *skb)
{
	struct hci_rp_read_def_link_policy *rp = (void *) skb->data;

	BT_DBG("%s status 0x%2.2x", hdev->name, rp->status);

	if (rp->status)
		return;

	hdev->link_policy = __le16_to_cpu(rp->policy);
}

static void hci_cc_write_def_link_policy(struct hci_dev *hdev,
					 struct sk_buff *skb)
{
	__u8 status = *((__u8 *) skb->data);
	void *sent;

	BT_DBG("%s status 0x%2.2x", hdev->name, status);

	sent = hci_sent_cmd_data(hdev, HCI_OP_WRITE_DEF_LINK_POLICY);
	if (!sent)
		return;

	if (!status)
		hdev->link_policy = get_unaligned_le16(sent);
}

static void hci_cc_reset(struct hci_dev *hdev, struct sk_buff *skb)
{
	__u8 status = *((__u8 *) skb->data);

	BT_DBG("%s status 0x%2.2x", hdev->name, status);

	clear_bit(HCI_RESET, &hdev->flags);

	/* Reset all non-persistent flags */
	hdev->dev_flags &= ~HCI_PERSISTENT_MASK;

	hdev->discovery.state = DISCOVERY_STOPPED;
	hdev->inq_tx_power = HCI_TX_POWER_INVALID;
	hdev->adv_tx_power = HCI_TX_POWER_INVALID;

	memset(hdev->adv_data, 0, sizeof(hdev->adv_data));
	hdev->adv_data_len = 0;
}

static void hci_cc_write_local_name(struct hci_dev *hdev, struct sk_buff *skb)
{
	__u8 status = *((__u8 *) skb->data);
	void *sent;

	BT_DBG("%s status 0x%2.2x", hdev->name, status);

	sent = hci_sent_cmd_data(hdev, HCI_OP_WRITE_LOCAL_NAME);
	if (!sent)
		return;

	hci_dev_lock(hdev);

	if (test_bit(HCI_MGMT, &hdev->dev_flags))
		mgmt_set_local_name_complete(hdev, sent, status);
	else if (!status)
		memcpy(hdev->dev_name, sent, HCI_MAX_NAME_LENGTH);

	hci_dev_unlock(hdev);
}

static void hci_cc_read_local_name(struct hci_dev *hdev, struct sk_buff *skb)
{
	struct hci_rp_read_local_name *rp = (void *) skb->data;

	BT_DBG("%s status 0x%2.2x", hdev->name, rp->status);

	if (rp->status)
		return;

	if (test_bit(HCI_SETUP, &hdev->dev_flags))
		memcpy(hdev->dev_name, rp->name, HCI_MAX_NAME_LENGTH);
}

static void hci_cc_write_auth_enable(struct hci_dev *hdev, struct sk_buff *skb)
{
	__u8 status = *((__u8 *) skb->data);
	void *sent;

	BT_DBG("%s status 0x%2.2x", hdev->name, status);

	sent = hci_sent_cmd_data(hdev, HCI_OP_WRITE_AUTH_ENABLE);
	if (!sent)
		return;

	if (!status) {
		__u8 param = *((__u8 *) sent);

		if (param == AUTH_ENABLED)
			set_bit(HCI_AUTH, &hdev->flags);
		else
			clear_bit(HCI_AUTH, &hdev->flags);
	}

	if (test_bit(HCI_MGMT, &hdev->dev_flags))
		mgmt_auth_enable_complete(hdev, status);
}

static void hci_cc_write_encrypt_mode(struct hci_dev *hdev, struct sk_buff *skb)
{
	__u8 status = *((__u8 *) skb->data);
	void *sent;

	BT_DBG("%s status 0x%2.2x", hdev->name, status);

	sent = hci_sent_cmd_data(hdev, HCI_OP_WRITE_ENCRYPT_MODE);
	if (!sent)
		return;

	if (!status) {
		__u8 param = *((__u8 *) sent);

		if (param)
			set_bit(HCI_ENCRYPT, &hdev->flags);
		else
			clear_bit(HCI_ENCRYPT, &hdev->flags);
	}
}

static void hci_cc_write_scan_enable(struct hci_dev *hdev, struct sk_buff *skb)
{
	__u8 param, status = *((__u8 *) skb->data);
	int old_pscan, old_iscan;
	void *sent;

	BT_DBG("%s status 0x%2.2x", hdev->name, status);

	sent = hci_sent_cmd_data(hdev, HCI_OP_WRITE_SCAN_ENABLE);
	if (!sent)
		return;

	param = *((__u8 *) sent);

	hci_dev_lock(hdev);

	if (status) {
		mgmt_write_scan_failed(hdev, param, status);
		hdev->discov_timeout = 0;
		goto done;
	}

	old_pscan = test_and_clear_bit(HCI_PSCAN, &hdev->flags);
	old_iscan = test_and_clear_bit(HCI_ISCAN, &hdev->flags);

	if (param & SCAN_INQUIRY) {
		set_bit(HCI_ISCAN, &hdev->flags);
		if (!old_iscan)
			mgmt_discoverable(hdev, 1);
		if (hdev->discov_timeout > 0) {
			int to = msecs_to_jiffies(hdev->discov_timeout * 1000);
			queue_delayed_work(hdev->workqueue, &hdev->discov_off,
					   to);
		}
	} else if (old_iscan)
		mgmt_discoverable(hdev, 0);

	if (param & SCAN_PAGE) {
		set_bit(HCI_PSCAN, &hdev->flags);
		if (!old_pscan)
			mgmt_connectable(hdev, 1);
	} else if (old_pscan)
		mgmt_connectable(hdev, 0);

done:
	hci_dev_unlock(hdev);
}

static void hci_cc_read_class_of_dev(struct hci_dev *hdev, struct sk_buff *skb)
{
	struct hci_rp_read_class_of_dev *rp = (void *) skb->data;

	BT_DBG("%s status 0x%2.2x", hdev->name, rp->status);

	if (rp->status)
		return;

	memcpy(hdev->dev_class, rp->dev_class, 3);

	BT_DBG("%s class 0x%.2x%.2x%.2x", hdev->name,
	       hdev->dev_class[2], hdev->dev_class[1], hdev->dev_class[0]);
}

static void hci_cc_write_class_of_dev(struct hci_dev *hdev, struct sk_buff *skb)
{
	__u8 status = *((__u8 *) skb->data);
	void *sent;

	BT_DBG("%s status 0x%2.2x", hdev->name, status);

	sent = hci_sent_cmd_data(hdev, HCI_OP_WRITE_CLASS_OF_DEV);
	if (!sent)
		return;

	hci_dev_lock(hdev);

	if (status == 0)
		memcpy(hdev->dev_class, sent, 3);

	if (test_bit(HCI_MGMT, &hdev->dev_flags))
		mgmt_set_class_of_dev_complete(hdev, sent, status);

	hci_dev_unlock(hdev);
}

static void hci_cc_read_voice_setting(struct hci_dev *hdev, struct sk_buff *skb)
{
	struct hci_rp_read_voice_setting *rp = (void *) skb->data;
	__u16 setting;

	BT_DBG("%s status 0x%2.2x", hdev->name, rp->status);

	if (rp->status)
		return;

	setting = __le16_to_cpu(rp->voice_setting);

	if (hdev->voice_setting == setting)
		return;

	hdev->voice_setting = setting;

	BT_DBG("%s voice setting 0x%4.4x", hdev->name, setting);

	if (hdev->notify)
		hdev->notify(hdev, HCI_NOTIFY_VOICE_SETTING);
}

static void hci_cc_write_voice_setting(struct hci_dev *hdev,
				       struct sk_buff *skb)
{
	__u8 status = *((__u8 *) skb->data);
	__u16 setting;
	void *sent;

	BT_DBG("%s status 0x%2.2x", hdev->name, status);

	if (status)
		return;

	sent = hci_sent_cmd_data(hdev, HCI_OP_WRITE_VOICE_SETTING);
	if (!sent)
		return;

	setting = get_unaligned_le16(sent);

	if (hdev->voice_setting == setting)
		return;

	hdev->voice_setting = setting;

	BT_DBG("%s voice setting 0x%4.4x", hdev->name, setting);

	if (hdev->notify)
		hdev->notify(hdev, HCI_NOTIFY_VOICE_SETTING);
}

static void hci_cc_write_ssp_mode(struct hci_dev *hdev, struct sk_buff *skb)
{
	__u8 status = *((__u8 *) skb->data);
	struct hci_cp_write_ssp_mode *sent;

	BT_DBG("%s status 0x%2.2x", hdev->name, status);

	sent = hci_sent_cmd_data(hdev, HCI_OP_WRITE_SSP_MODE);
	if (!sent)
		return;

	if (!status) {
		if (sent->mode)
			hdev->features[1][0] |= LMP_HOST_SSP;
		else
			hdev->features[1][0] &= ~LMP_HOST_SSP;
	}

	if (test_bit(HCI_MGMT, &hdev->dev_flags))
		mgmt_ssp_enable_complete(hdev, sent->mode, status);
	else if (!status) {
		if (sent->mode)
			set_bit(HCI_SSP_ENABLED, &hdev->dev_flags);
		else
			clear_bit(HCI_SSP_ENABLED, &hdev->dev_flags);
	}
}

static void hci_cc_read_local_version(struct hci_dev *hdev, struct sk_buff *skb)
{
	struct hci_rp_read_local_version *rp = (void *) skb->data;

	BT_DBG("%s status 0x%2.2x", hdev->name, rp->status);

	if (rp->status)
		return;

	hdev->hci_ver = rp->hci_ver;
	hdev->hci_rev = __le16_to_cpu(rp->hci_rev);
	hdev->lmp_ver = rp->lmp_ver;
	hdev->manufacturer = __le16_to_cpu(rp->manufacturer);
	hdev->lmp_subver = __le16_to_cpu(rp->lmp_subver);

	BT_DBG("%s manufacturer 0x%4.4x hci ver %d:%d", hdev->name,
	       hdev->manufacturer, hdev->hci_ver, hdev->hci_rev);
}

static void hci_cc_read_local_commands(struct hci_dev *hdev,
				       struct sk_buff *skb)
{
	struct hci_rp_read_local_commands *rp = (void *) skb->data;

	BT_DBG("%s status 0x%2.2x", hdev->name, rp->status);

	if (!rp->status)
		memcpy(hdev->commands, rp->commands, sizeof(hdev->commands));
}

static void hci_cc_read_local_features(struct hci_dev *hdev,
				       struct sk_buff *skb)
{
	struct hci_rp_read_local_features *rp = (void *) skb->data;

	BT_DBG("%s status 0x%2.2x", hdev->name, rp->status);

	if (rp->status)
		return;

	memcpy(hdev->features, rp->features, 8);

	/* Adjust default settings according to features
	 * supported by device. */

	if (hdev->features[0][0] & LMP_3SLOT)
		hdev->pkt_type |= (HCI_DM3 | HCI_DH3);

	if (hdev->features[0][0] & LMP_5SLOT)
		hdev->pkt_type |= (HCI_DM5 | HCI_DH5);

	if (hdev->features[0][1] & LMP_HV2) {
		hdev->pkt_type  |= (HCI_HV2);
		hdev->esco_type |= (ESCO_HV2);
	}

	if (hdev->features[0][1] & LMP_HV3) {
		hdev->pkt_type  |= (HCI_HV3);
		hdev->esco_type |= (ESCO_HV3);
	}

	if (lmp_esco_capable(hdev))
		hdev->esco_type |= (ESCO_EV3);

	if (hdev->features[0][4] & LMP_EV4)
		hdev->esco_type |= (ESCO_EV4);

	if (hdev->features[0][4] & LMP_EV5)
		hdev->esco_type |= (ESCO_EV5);

	if (hdev->features[0][5] & LMP_EDR_ESCO_2M)
		hdev->esco_type |= (ESCO_2EV3);

	if (hdev->features[0][5] & LMP_EDR_ESCO_3M)
		hdev->esco_type |= (ESCO_3EV3);

	if (hdev->features[0][5] & LMP_EDR_3S_ESCO)
		hdev->esco_type |= (ESCO_2EV5 | ESCO_3EV5);

	BT_DBG("%s features 0x%.2x%.2x%.2x%.2x%.2x%.2x%.2x%.2x", hdev->name,
<<<<<<< HEAD
	       hdev->features[0], hdev->features[1],
	       hdev->features[2], hdev->features[3],
	       hdev->features[4], hdev->features[5],
	       hdev->features[6], hdev->features[7]);
=======
	       hdev->features[0][0], hdev->features[0][1],
	       hdev->features[0][2], hdev->features[0][3],
	       hdev->features[0][4], hdev->features[0][5],
	       hdev->features[0][6], hdev->features[0][7]);
>>>>>>> b006ed54
}

static void hci_cc_read_local_ext_features(struct hci_dev *hdev,
					   struct sk_buff *skb)
{
	struct hci_rp_read_local_ext_features *rp = (void *) skb->data;

	BT_DBG("%s status 0x%2.2x", hdev->name, rp->status);

	if (rp->status)
		return;

<<<<<<< HEAD
	switch (rp->page) {
	case 0:
		memcpy(hdev->features, rp->features, 8);
		break;
	case 1:
		memcpy(hdev->host_features, rp->features, 8);
		break;
	}
=======
	hdev->max_page = rp->max_page;

	if (rp->page < HCI_MAX_PAGES)
		memcpy(hdev->features[rp->page], rp->features, 8);
>>>>>>> b006ed54
}

static void hci_cc_read_flow_control_mode(struct hci_dev *hdev,
					  struct sk_buff *skb)
{
	struct hci_rp_read_flow_control_mode *rp = (void *) skb->data;

	BT_DBG("%s status 0x%2.2x", hdev->name, rp->status);

	if (!rp->status)
		hdev->flow_ctl_mode = rp->mode;
}

static void hci_cc_read_buffer_size(struct hci_dev *hdev, struct sk_buff *skb)
{
	struct hci_rp_read_buffer_size *rp = (void *) skb->data;

	BT_DBG("%s status 0x%2.2x", hdev->name, rp->status);

	if (rp->status)
		return;

	hdev->acl_mtu  = __le16_to_cpu(rp->acl_mtu);
	hdev->sco_mtu  = rp->sco_mtu;
	hdev->acl_pkts = __le16_to_cpu(rp->acl_max_pkt);
	hdev->sco_pkts = __le16_to_cpu(rp->sco_max_pkt);

	if (test_bit(HCI_QUIRK_FIXUP_BUFFER_SIZE, &hdev->quirks)) {
		hdev->sco_mtu  = 64;
		hdev->sco_pkts = 8;
	}

	hdev->acl_cnt = hdev->acl_pkts;
	hdev->sco_cnt = hdev->sco_pkts;

	BT_DBG("%s acl mtu %d:%d sco mtu %d:%d", hdev->name, hdev->acl_mtu,
	       hdev->acl_pkts, hdev->sco_mtu, hdev->sco_pkts);
}

static void hci_cc_read_bd_addr(struct hci_dev *hdev, struct sk_buff *skb)
{
	struct hci_rp_read_bd_addr *rp = (void *) skb->data;

	BT_DBG("%s status 0x%2.2x", hdev->name, rp->status);

	if (!rp->status)
		bacpy(&hdev->bdaddr, &rp->bdaddr);
}

static void hci_cc_read_page_scan_activity(struct hci_dev *hdev,
					   struct sk_buff *skb)
{
	struct hci_rp_read_page_scan_activity *rp = (void *) skb->data;

	BT_DBG("%s status 0x%2.2x", hdev->name, rp->status);
<<<<<<< HEAD

	if (test_bit(HCI_INIT, &hdev->flags) && !rp->status) {
		hdev->page_scan_interval = __le16_to_cpu(rp->interval);
		hdev->page_scan_window = __le16_to_cpu(rp->window);
	}
}

static void hci_cc_write_page_scan_activity(struct hci_dev *hdev,
					    struct sk_buff *skb)
{
	u8 status = *((u8 *) skb->data);
	struct hci_cp_write_page_scan_activity *sent;

	BT_DBG("%s status 0x%2.2x", hdev->name, status);

	if (status)
		return;

	sent = hci_sent_cmd_data(hdev, HCI_OP_WRITE_PAGE_SCAN_ACTIVITY);
	if (!sent)
		return;

	hdev->page_scan_interval = __le16_to_cpu(sent->interval);
	hdev->page_scan_window = __le16_to_cpu(sent->window);
}

static void hci_cc_read_page_scan_type(struct hci_dev *hdev,
					   struct sk_buff *skb)
{
	struct hci_rp_read_page_scan_type *rp = (void *) skb->data;

	BT_DBG("%s status 0x%2.2x", hdev->name, rp->status);

	if (test_bit(HCI_INIT, &hdev->flags) && !rp->status)
		hdev->page_scan_type = rp->type;
}

static void hci_cc_write_page_scan_type(struct hci_dev *hdev,
					struct sk_buff *skb)
{
	u8 status = *((u8 *) skb->data);
	u8 *type;

=======

	if (test_bit(HCI_INIT, &hdev->flags) && !rp->status) {
		hdev->page_scan_interval = __le16_to_cpu(rp->interval);
		hdev->page_scan_window = __le16_to_cpu(rp->window);
	}
}

static void hci_cc_write_page_scan_activity(struct hci_dev *hdev,
					    struct sk_buff *skb)
{
	u8 status = *((u8 *) skb->data);
	struct hci_cp_write_page_scan_activity *sent;

	BT_DBG("%s status 0x%2.2x", hdev->name, status);

	if (status)
		return;

	sent = hci_sent_cmd_data(hdev, HCI_OP_WRITE_PAGE_SCAN_ACTIVITY);
	if (!sent)
		return;

	hdev->page_scan_interval = __le16_to_cpu(sent->interval);
	hdev->page_scan_window = __le16_to_cpu(sent->window);
}

static void hci_cc_read_page_scan_type(struct hci_dev *hdev,
					   struct sk_buff *skb)
{
	struct hci_rp_read_page_scan_type *rp = (void *) skb->data;

	BT_DBG("%s status 0x%2.2x", hdev->name, rp->status);

	if (test_bit(HCI_INIT, &hdev->flags) && !rp->status)
		hdev->page_scan_type = rp->type;
}

static void hci_cc_write_page_scan_type(struct hci_dev *hdev,
					struct sk_buff *skb)
{
	u8 status = *((u8 *) skb->data);
	u8 *type;

>>>>>>> b006ed54
	BT_DBG("%s status 0x%2.2x", hdev->name, status);

	if (status)
		return;

	type = hci_sent_cmd_data(hdev, HCI_OP_WRITE_PAGE_SCAN_TYPE);
	if (type)
		hdev->page_scan_type = *type;
}

static void hci_cc_read_data_block_size(struct hci_dev *hdev,
					struct sk_buff *skb)
{
	struct hci_rp_read_data_block_size *rp = (void *) skb->data;

	BT_DBG("%s status 0x%2.2x", hdev->name, rp->status);

	if (rp->status)
		return;

	hdev->block_mtu = __le16_to_cpu(rp->max_acl_len);
	hdev->block_len = __le16_to_cpu(rp->block_len);
	hdev->num_blocks = __le16_to_cpu(rp->num_blocks);

	hdev->block_cnt = hdev->num_blocks;

	BT_DBG("%s blk mtu %d cnt %d len %d", hdev->name, hdev->block_mtu,
	       hdev->block_cnt, hdev->block_len);
}

static void hci_cc_read_local_amp_info(struct hci_dev *hdev,
				       struct sk_buff *skb)
{
	struct hci_rp_read_local_amp_info *rp = (void *) skb->data;

	BT_DBG("%s status 0x%2.2x", hdev->name, rp->status);

	if (rp->status)
		goto a2mp_rsp;

	hdev->amp_status = rp->amp_status;
	hdev->amp_total_bw = __le32_to_cpu(rp->total_bw);
	hdev->amp_max_bw = __le32_to_cpu(rp->max_bw);
	hdev->amp_min_latency = __le32_to_cpu(rp->min_latency);
	hdev->amp_max_pdu = __le32_to_cpu(rp->max_pdu);
	hdev->amp_type = rp->amp_type;
	hdev->amp_pal_cap = __le16_to_cpu(rp->pal_cap);
	hdev->amp_assoc_size = __le16_to_cpu(rp->max_assoc_size);
	hdev->amp_be_flush_to = __le32_to_cpu(rp->be_flush_to);
	hdev->amp_max_flush_to = __le32_to_cpu(rp->max_flush_to);

a2mp_rsp:
	a2mp_send_getinfo_rsp(hdev);
}

static void hci_cc_read_local_amp_assoc(struct hci_dev *hdev,
					struct sk_buff *skb)
{
	struct hci_rp_read_local_amp_assoc *rp = (void *) skb->data;
	struct amp_assoc *assoc = &hdev->loc_assoc;
	size_t rem_len, frag_len;

	BT_DBG("%s status 0x%2.2x", hdev->name, rp->status);

	if (rp->status)
		goto a2mp_rsp;

	frag_len = skb->len - sizeof(*rp);
	rem_len = __le16_to_cpu(rp->rem_len);

	if (rem_len > frag_len) {
		BT_DBG("frag_len %zu rem_len %zu", frag_len, rem_len);

		memcpy(assoc->data + assoc->offset, rp->frag, frag_len);
		assoc->offset += frag_len;

		/* Read other fragments */
		amp_read_loc_assoc_frag(hdev, rp->phy_handle);

		return;
	}

	memcpy(assoc->data + assoc->offset, rp->frag, rem_len);
	assoc->len = assoc->offset + rem_len;
	assoc->offset = 0;

a2mp_rsp:
	/* Send A2MP Rsp when all fragments are received */
	a2mp_send_getampassoc_rsp(hdev, rp->status);
	a2mp_send_create_phy_link_req(hdev, rp->status);
}

static void hci_cc_read_inq_rsp_tx_power(struct hci_dev *hdev,
					 struct sk_buff *skb)
{
	struct hci_rp_read_inq_rsp_tx_power *rp = (void *) skb->data;

	BT_DBG("%s status 0x%2.2x", hdev->name, rp->status);

	if (!rp->status)
		hdev->inq_tx_power = rp->tx_power;
}

static void hci_cc_pin_code_reply(struct hci_dev *hdev, struct sk_buff *skb)
{
	struct hci_rp_pin_code_reply *rp = (void *) skb->data;
	struct hci_cp_pin_code_reply *cp;
	struct hci_conn *conn;

	BT_DBG("%s status 0x%2.2x", hdev->name, rp->status);

	hci_dev_lock(hdev);

	if (test_bit(HCI_MGMT, &hdev->dev_flags))
		mgmt_pin_code_reply_complete(hdev, &rp->bdaddr, rp->status);

	if (rp->status)
		goto unlock;

	cp = hci_sent_cmd_data(hdev, HCI_OP_PIN_CODE_REPLY);
	if (!cp)
		goto unlock;

	conn = hci_conn_hash_lookup_ba(hdev, ACL_LINK, &cp->bdaddr);
	if (conn)
		conn->pin_length = cp->pin_len;

unlock:
	hci_dev_unlock(hdev);
}

static void hci_cc_pin_code_neg_reply(struct hci_dev *hdev, struct sk_buff *skb)
{
	struct hci_rp_pin_code_neg_reply *rp = (void *) skb->data;

	BT_DBG("%s status 0x%2.2x", hdev->name, rp->status);

	hci_dev_lock(hdev);

	if (test_bit(HCI_MGMT, &hdev->dev_flags))
		mgmt_pin_code_neg_reply_complete(hdev, &rp->bdaddr,
						 rp->status);

	hci_dev_unlock(hdev);
}

static void hci_cc_le_read_buffer_size(struct hci_dev *hdev,
				       struct sk_buff *skb)
{
	struct hci_rp_le_read_buffer_size *rp = (void *) skb->data;

	BT_DBG("%s status 0x%2.2x", hdev->name, rp->status);

	if (rp->status)
		return;

	hdev->le_mtu = __le16_to_cpu(rp->le_mtu);
	hdev->le_pkts = rp->le_max_pkt;

	hdev->le_cnt = hdev->le_pkts;

	BT_DBG("%s le mtu %d:%d", hdev->name, hdev->le_mtu, hdev->le_pkts);
}

static void hci_cc_le_read_local_features(struct hci_dev *hdev,
					  struct sk_buff *skb)
{
	struct hci_rp_le_read_local_features *rp = (void *) skb->data;

	BT_DBG("%s status 0x%2.2x", hdev->name, rp->status);

	if (!rp->status)
		memcpy(hdev->le_features, rp->features, 8);
}

static void hci_cc_le_read_adv_tx_power(struct hci_dev *hdev,
					struct sk_buff *skb)
{
	struct hci_rp_le_read_adv_tx_power *rp = (void *) skb->data;

	BT_DBG("%s status 0x%2.2x", hdev->name, rp->status);

	if (!rp->status)
		hdev->adv_tx_power = rp->tx_power;
}

static void hci_cc_user_confirm_reply(struct hci_dev *hdev, struct sk_buff *skb)
{
	struct hci_rp_user_confirm_reply *rp = (void *) skb->data;

	BT_DBG("%s status 0x%2.2x", hdev->name, rp->status);

	hci_dev_lock(hdev);

	if (test_bit(HCI_MGMT, &hdev->dev_flags))
		mgmt_user_confirm_reply_complete(hdev, &rp->bdaddr, ACL_LINK, 0,
						 rp->status);

	hci_dev_unlock(hdev);
}

static void hci_cc_user_confirm_neg_reply(struct hci_dev *hdev,
					  struct sk_buff *skb)
{
	struct hci_rp_user_confirm_reply *rp = (void *) skb->data;

	BT_DBG("%s status 0x%2.2x", hdev->name, rp->status);

	hci_dev_lock(hdev);

	if (test_bit(HCI_MGMT, &hdev->dev_flags))
		mgmt_user_confirm_neg_reply_complete(hdev, &rp->bdaddr,
						     ACL_LINK, 0, rp->status);

	hci_dev_unlock(hdev);
}

static void hci_cc_user_passkey_reply(struct hci_dev *hdev, struct sk_buff *skb)
{
	struct hci_rp_user_confirm_reply *rp = (void *) skb->data;

	BT_DBG("%s status 0x%2.2x", hdev->name, rp->status);

	hci_dev_lock(hdev);

	if (test_bit(HCI_MGMT, &hdev->dev_flags))
		mgmt_user_passkey_reply_complete(hdev, &rp->bdaddr, ACL_LINK,
						 0, rp->status);

	hci_dev_unlock(hdev);
}

static void hci_cc_user_passkey_neg_reply(struct hci_dev *hdev,
					  struct sk_buff *skb)
{
	struct hci_rp_user_confirm_reply *rp = (void *) skb->data;

	BT_DBG("%s status 0x%2.2x", hdev->name, rp->status);

	hci_dev_lock(hdev);

	if (test_bit(HCI_MGMT, &hdev->dev_flags))
		mgmt_user_passkey_neg_reply_complete(hdev, &rp->bdaddr,
						     ACL_LINK, 0, rp->status);

	hci_dev_unlock(hdev);
}

static void hci_cc_read_local_oob_data_reply(struct hci_dev *hdev,
					     struct sk_buff *skb)
{
	struct hci_rp_read_local_oob_data *rp = (void *) skb->data;

	BT_DBG("%s status 0x%2.2x", hdev->name, rp->status);

	hci_dev_lock(hdev);
	mgmt_read_local_oob_data_reply_complete(hdev, rp->hash,
						rp->randomizer, rp->status);
	hci_dev_unlock(hdev);
}

static void hci_cc_le_set_adv_enable(struct hci_dev *hdev, struct sk_buff *skb)
{
	__u8 *sent, status = *((__u8 *) skb->data);

	BT_DBG("%s status 0x%2.2x", hdev->name, status);

	sent = hci_sent_cmd_data(hdev, HCI_OP_LE_SET_ADV_ENABLE);
	if (!sent)
		return;

	hci_dev_lock(hdev);

	if (!status) {
		if (*sent)
			set_bit(HCI_LE_PERIPHERAL, &hdev->dev_flags);
		else
			clear_bit(HCI_LE_PERIPHERAL, &hdev->dev_flags);
	}

	if (!test_bit(HCI_INIT, &hdev->flags)) {
		struct hci_request req;

		hci_req_init(&req, hdev);
		hci_update_ad(&req);
		hci_req_run(&req, NULL);
	}

	hci_dev_unlock(hdev);
}

static void hci_cc_le_set_scan_param(struct hci_dev *hdev, struct sk_buff *skb)
{
	__u8 status = *((__u8 *) skb->data);

	BT_DBG("%s status 0x%2.2x", hdev->name, status);

	if (status) {
		hci_dev_lock(hdev);
		mgmt_start_discovery_failed(hdev, status);
		hci_dev_unlock(hdev);
		return;
	}
}

static void hci_cc_le_set_scan_enable(struct hci_dev *hdev,
				      struct sk_buff *skb)
{
	struct hci_cp_le_set_scan_enable *cp;
	__u8 status = *((__u8 *) skb->data);

	BT_DBG("%s status 0x%2.2x", hdev->name, status);

	cp = hci_sent_cmd_data(hdev, HCI_OP_LE_SET_SCAN_ENABLE);
	if (!cp)
		return;

	switch (cp->enable) {
<<<<<<< HEAD
	case LE_SCANNING_ENABLED:
=======
	case LE_SCAN_ENABLE:
>>>>>>> b006ed54
		if (status) {
			hci_dev_lock(hdev);
			mgmt_start_discovery_failed(hdev, status);
			hci_dev_unlock(hdev);
			return;
		}

		set_bit(HCI_LE_SCAN, &hdev->dev_flags);

		hci_dev_lock(hdev);
		hci_discovery_set_state(hdev, DISCOVERY_FINDING);
		hci_dev_unlock(hdev);
		break;

	case LE_SCAN_DISABLE:
		if (status) {
			hci_dev_lock(hdev);
			mgmt_stop_discovery_failed(hdev, status);
			hci_dev_unlock(hdev);
			return;
		}

		clear_bit(HCI_LE_SCAN, &hdev->dev_flags);

		if (hdev->discovery.type == DISCOV_TYPE_INTERLEAVED &&
		    hdev->discovery.state == DISCOVERY_FINDING) {
			mgmt_interleaved_discovery(hdev);
		} else {
			hci_dev_lock(hdev);
			hci_discovery_set_state(hdev, DISCOVERY_STOPPED);
			hci_dev_unlock(hdev);
		}

		break;

	default:
		BT_ERR("Used reserved LE_Scan_Enable param %d", cp->enable);
		break;
	}
}

static void hci_cc_le_read_white_list_size(struct hci_dev *hdev,
					   struct sk_buff *skb)
{
	struct hci_rp_le_read_white_list_size *rp = (void *) skb->data;

	BT_DBG("%s status 0x%2.2x size %u", hdev->name, rp->status, rp->size);

	if (!rp->status)
		hdev->le_white_list_size = rp->size;
}

static void hci_cc_le_read_supported_states(struct hci_dev *hdev,
					    struct sk_buff *skb)
{
	struct hci_rp_le_read_supported_states *rp = (void *) skb->data;

	BT_DBG("%s status 0x%2.2x", hdev->name, rp->status);

	if (!rp->status)
		memcpy(hdev->le_states, rp->le_states, 8);
}

static void hci_cc_write_le_host_supported(struct hci_dev *hdev,
					   struct sk_buff *skb)
{
	struct hci_cp_write_le_host_supported *sent;
	__u8 status = *((__u8 *) skb->data);

	BT_DBG("%s status 0x%2.2x", hdev->name, status);

	sent = hci_sent_cmd_data(hdev, HCI_OP_WRITE_LE_HOST_SUPPORTED);
	if (!sent)
		return;

	if (!status) {
		if (sent->le)
			hdev->features[1][0] |= LMP_HOST_LE;
		else
			hdev->features[1][0] &= ~LMP_HOST_LE;

		if (sent->simul)
			hdev->features[1][0] |= LMP_HOST_LE_BREDR;
		else
			hdev->features[1][0] &= ~LMP_HOST_LE_BREDR;
	}

	if (test_bit(HCI_MGMT, &hdev->dev_flags) &&
	    !test_bit(HCI_INIT, &hdev->flags))
		mgmt_le_enable_complete(hdev, sent->le, status);
}

static void hci_cc_write_remote_amp_assoc(struct hci_dev *hdev,
					  struct sk_buff *skb)
{
	struct hci_rp_write_remote_amp_assoc *rp = (void *) skb->data;

	BT_DBG("%s status 0x%2.2x phy_handle 0x%2.2x",
	       hdev->name, rp->status, rp->phy_handle);

	if (rp->status)
		return;

	amp_write_rem_assoc_continue(hdev, rp->phy_handle);
}

static void hci_cs_inquiry(struct hci_dev *hdev, __u8 status)
{
	BT_DBG("%s status 0x%2.2x", hdev->name, status);

	if (status) {
		hci_conn_check_pending(hdev);
		hci_dev_lock(hdev);
		if (test_bit(HCI_MGMT, &hdev->dev_flags))
			mgmt_start_discovery_failed(hdev, status);
		hci_dev_unlock(hdev);
		return;
	}

	set_bit(HCI_INQUIRY, &hdev->flags);

	hci_dev_lock(hdev);
	hci_discovery_set_state(hdev, DISCOVERY_FINDING);
	hci_dev_unlock(hdev);
}

static void hci_cs_create_conn(struct hci_dev *hdev, __u8 status)
{
	struct hci_cp_create_conn *cp;
	struct hci_conn *conn;

	BT_DBG("%s status 0x%2.2x", hdev->name, status);

	cp = hci_sent_cmd_data(hdev, HCI_OP_CREATE_CONN);
	if (!cp)
		return;

	hci_dev_lock(hdev);

	conn = hci_conn_hash_lookup_ba(hdev, ACL_LINK, &cp->bdaddr);

	BT_DBG("%s bdaddr %pMR hcon %p", hdev->name, &cp->bdaddr, conn);

	if (status) {
		if (conn && conn->state == BT_CONNECT) {
			if (status != 0x0c || conn->attempt > 2) {
				conn->state = BT_CLOSED;
				hci_proto_connect_cfm(conn, status);
				hci_conn_del(conn);
			} else
				conn->state = BT_CONNECT2;
		}
	} else {
		if (!conn) {
			conn = hci_conn_add(hdev, ACL_LINK, &cp->bdaddr);
			if (conn) {
				conn->out = true;
				conn->link_mode |= HCI_LM_MASTER;
			} else
				BT_ERR("No memory for new connection");
		}
	}

	hci_dev_unlock(hdev);
}

static void hci_cs_add_sco(struct hci_dev *hdev, __u8 status)
{
	struct hci_cp_add_sco *cp;
	struct hci_conn *acl, *sco;
	__u16 handle;

	BT_DBG("%s status 0x%2.2x", hdev->name, status);

	if (!status)
		return;

	cp = hci_sent_cmd_data(hdev, HCI_OP_ADD_SCO);
	if (!cp)
		return;

	handle = __le16_to_cpu(cp->handle);

	BT_DBG("%s handle 0x%4.4x", hdev->name, handle);

	hci_dev_lock(hdev);

	acl = hci_conn_hash_lookup_handle(hdev, handle);
	if (acl) {
		sco = acl->link;
		if (sco) {
			sco->state = BT_CLOSED;

			hci_proto_connect_cfm(sco, status);
			hci_conn_del(sco);
		}
	}

	hci_dev_unlock(hdev);
}

static void hci_cs_auth_requested(struct hci_dev *hdev, __u8 status)
{
	struct hci_cp_auth_requested *cp;
	struct hci_conn *conn;

	BT_DBG("%s status 0x%2.2x", hdev->name, status);

	if (!status)
		return;

	cp = hci_sent_cmd_data(hdev, HCI_OP_AUTH_REQUESTED);
	if (!cp)
		return;

	hci_dev_lock(hdev);

	conn = hci_conn_hash_lookup_handle(hdev, __le16_to_cpu(cp->handle));
	if (conn) {
		if (conn->state == BT_CONFIG) {
			hci_proto_connect_cfm(conn, status);
			hci_conn_drop(conn);
		}
	}

	hci_dev_unlock(hdev);
}

static void hci_cs_set_conn_encrypt(struct hci_dev *hdev, __u8 status)
{
	struct hci_cp_set_conn_encrypt *cp;
	struct hci_conn *conn;

	BT_DBG("%s status 0x%2.2x", hdev->name, status);

	if (!status)
		return;

	cp = hci_sent_cmd_data(hdev, HCI_OP_SET_CONN_ENCRYPT);
	if (!cp)
		return;

	hci_dev_lock(hdev);

	conn = hci_conn_hash_lookup_handle(hdev, __le16_to_cpu(cp->handle));
	if (conn) {
		if (conn->state == BT_CONFIG) {
			hci_proto_connect_cfm(conn, status);
			hci_conn_drop(conn);
		}
	}

	hci_dev_unlock(hdev);
}

static int hci_outgoing_auth_needed(struct hci_dev *hdev,
				    struct hci_conn *conn)
{
	if (conn->state != BT_CONFIG || !conn->out)
		return 0;

	if (conn->pending_sec_level == BT_SECURITY_SDP)
		return 0;

	/* Only request authentication for SSP connections or non-SSP
	 * devices with sec_level HIGH or if MITM protection is requested */
	if (!hci_conn_ssp_enabled(conn) && !(conn->auth_type & 0x01) &&
	    conn->pending_sec_level != BT_SECURITY_HIGH)
		return 0;

	return 1;
}

static int hci_resolve_name(struct hci_dev *hdev,
				   struct inquiry_entry *e)
{
	struct hci_cp_remote_name_req cp;

	memset(&cp, 0, sizeof(cp));

	bacpy(&cp.bdaddr, &e->data.bdaddr);
	cp.pscan_rep_mode = e->data.pscan_rep_mode;
	cp.pscan_mode = e->data.pscan_mode;
	cp.clock_offset = e->data.clock_offset;

	return hci_send_cmd(hdev, HCI_OP_REMOTE_NAME_REQ, sizeof(cp), &cp);
}

static bool hci_resolve_next_name(struct hci_dev *hdev)
{
	struct discovery_state *discov = &hdev->discovery;
	struct inquiry_entry *e;

	if (list_empty(&discov->resolve))
		return false;

	e = hci_inquiry_cache_lookup_resolve(hdev, BDADDR_ANY, NAME_NEEDED);
	if (!e)
		return false;

	if (hci_resolve_name(hdev, e) == 0) {
		e->name_state = NAME_PENDING;
		return true;
	}

	return false;
}

static void hci_check_pending_name(struct hci_dev *hdev, struct hci_conn *conn,
				   bdaddr_t *bdaddr, u8 *name, u8 name_len)
{
	struct discovery_state *discov = &hdev->discovery;
	struct inquiry_entry *e;

	if (conn && !test_and_set_bit(HCI_CONN_MGMT_CONNECTED, &conn->flags))
		mgmt_device_connected(hdev, bdaddr, ACL_LINK, 0x00, 0, name,
				      name_len, conn->dev_class);

	if (discov->state == DISCOVERY_STOPPED)
		return;

	if (discov->state == DISCOVERY_STOPPING)
		goto discov_complete;

	if (discov->state != DISCOVERY_RESOLVING)
		return;

	e = hci_inquiry_cache_lookup_resolve(hdev, bdaddr, NAME_PENDING);
	/* If the device was not found in a list of found devices names of which
	 * are pending. there is no need to continue resolving a next name as it
	 * will be done upon receiving another Remote Name Request Complete
	 * Event */
	if (!e)
		return;

	list_del(&e->list);
	if (name) {
		e->name_state = NAME_KNOWN;
		mgmt_remote_name(hdev, bdaddr, ACL_LINK, 0x00,
				 e->data.rssi, name, name_len);
	} else {
		e->name_state = NAME_NOT_KNOWN;
	}

	if (hci_resolve_next_name(hdev))
		return;

discov_complete:
	hci_discovery_set_state(hdev, DISCOVERY_STOPPED);
}

static void hci_cs_remote_name_req(struct hci_dev *hdev, __u8 status)
{
	struct hci_cp_remote_name_req *cp;
	struct hci_conn *conn;

	BT_DBG("%s status 0x%2.2x", hdev->name, status);

	/* If successful wait for the name req complete event before
	 * checking for the need to do authentication */
	if (!status)
		return;

	cp = hci_sent_cmd_data(hdev, HCI_OP_REMOTE_NAME_REQ);
	if (!cp)
		return;

	hci_dev_lock(hdev);

	conn = hci_conn_hash_lookup_ba(hdev, ACL_LINK, &cp->bdaddr);

	if (test_bit(HCI_MGMT, &hdev->dev_flags))
		hci_check_pending_name(hdev, conn, &cp->bdaddr, NULL, 0);

	if (!conn)
		goto unlock;

	if (!hci_outgoing_auth_needed(hdev, conn))
		goto unlock;

	if (!test_and_set_bit(HCI_CONN_AUTH_PEND, &conn->flags)) {
		struct hci_cp_auth_requested cp;
		cp.handle = __cpu_to_le16(conn->handle);
		hci_send_cmd(hdev, HCI_OP_AUTH_REQUESTED, sizeof(cp), &cp);
	}

unlock:
	hci_dev_unlock(hdev);
}

static void hci_cs_read_remote_features(struct hci_dev *hdev, __u8 status)
{
	struct hci_cp_read_remote_features *cp;
	struct hci_conn *conn;

	BT_DBG("%s status 0x%2.2x", hdev->name, status);

	if (!status)
		return;

	cp = hci_sent_cmd_data(hdev, HCI_OP_READ_REMOTE_FEATURES);
	if (!cp)
		return;

	hci_dev_lock(hdev);

	conn = hci_conn_hash_lookup_handle(hdev, __le16_to_cpu(cp->handle));
	if (conn) {
		if (conn->state == BT_CONFIG) {
			hci_proto_connect_cfm(conn, status);
			hci_conn_drop(conn);
		}
	}

	hci_dev_unlock(hdev);
}

static void hci_cs_read_remote_ext_features(struct hci_dev *hdev, __u8 status)
{
	struct hci_cp_read_remote_ext_features *cp;
	struct hci_conn *conn;

	BT_DBG("%s status 0x%2.2x", hdev->name, status);

	if (!status)
		return;

	cp = hci_sent_cmd_data(hdev, HCI_OP_READ_REMOTE_EXT_FEATURES);
	if (!cp)
		return;

	hci_dev_lock(hdev);

	conn = hci_conn_hash_lookup_handle(hdev, __le16_to_cpu(cp->handle));
	if (conn) {
		if (conn->state == BT_CONFIG) {
			hci_proto_connect_cfm(conn, status);
			hci_conn_drop(conn);
		}
	}

	hci_dev_unlock(hdev);
}

static void hci_cs_setup_sync_conn(struct hci_dev *hdev, __u8 status)
{
	struct hci_cp_setup_sync_conn *cp;
	struct hci_conn *acl, *sco;
	__u16 handle;

	BT_DBG("%s status 0x%2.2x", hdev->name, status);

	if (!status)
		return;

	cp = hci_sent_cmd_data(hdev, HCI_OP_SETUP_SYNC_CONN);
	if (!cp)
		return;

	handle = __le16_to_cpu(cp->handle);

	BT_DBG("%s handle 0x%4.4x", hdev->name, handle);

	hci_dev_lock(hdev);

	acl = hci_conn_hash_lookup_handle(hdev, handle);
	if (acl) {
		sco = acl->link;
		if (sco) {
			sco->state = BT_CLOSED;

			hci_proto_connect_cfm(sco, status);
			hci_conn_del(sco);
		}
	}

	hci_dev_unlock(hdev);
}

static void hci_cs_sniff_mode(struct hci_dev *hdev, __u8 status)
{
	struct hci_cp_sniff_mode *cp;
	struct hci_conn *conn;

	BT_DBG("%s status 0x%2.2x", hdev->name, status);

	if (!status)
		return;

	cp = hci_sent_cmd_data(hdev, HCI_OP_SNIFF_MODE);
	if (!cp)
		return;

	hci_dev_lock(hdev);

	conn = hci_conn_hash_lookup_handle(hdev, __le16_to_cpu(cp->handle));
	if (conn) {
		clear_bit(HCI_CONN_MODE_CHANGE_PEND, &conn->flags);

		if (test_and_clear_bit(HCI_CONN_SCO_SETUP_PEND, &conn->flags))
			hci_sco_setup(conn, status);
	}

	hci_dev_unlock(hdev);
}

static void hci_cs_exit_sniff_mode(struct hci_dev *hdev, __u8 status)
{
	struct hci_cp_exit_sniff_mode *cp;
	struct hci_conn *conn;

	BT_DBG("%s status 0x%2.2x", hdev->name, status);

	if (!status)
		return;

	cp = hci_sent_cmd_data(hdev, HCI_OP_EXIT_SNIFF_MODE);
	if (!cp)
		return;

	hci_dev_lock(hdev);

	conn = hci_conn_hash_lookup_handle(hdev, __le16_to_cpu(cp->handle));
	if (conn) {
		clear_bit(HCI_CONN_MODE_CHANGE_PEND, &conn->flags);

		if (test_and_clear_bit(HCI_CONN_SCO_SETUP_PEND, &conn->flags))
			hci_sco_setup(conn, status);
	}

	hci_dev_unlock(hdev);
}

static void hci_cs_disconnect(struct hci_dev *hdev, u8 status)
{
	struct hci_cp_disconnect *cp;
	struct hci_conn *conn;

	if (!status)
		return;

	cp = hci_sent_cmd_data(hdev, HCI_OP_DISCONNECT);
	if (!cp)
		return;

	hci_dev_lock(hdev);

	conn = hci_conn_hash_lookup_handle(hdev, __le16_to_cpu(cp->handle));
	if (conn)
		mgmt_disconnect_failed(hdev, &conn->dst, conn->type,
				       conn->dst_type, status);

	hci_dev_unlock(hdev);
}

static void hci_cs_le_create_conn(struct hci_dev *hdev, __u8 status)
{
	struct hci_conn *conn;

	BT_DBG("%s status 0x%2.2x", hdev->name, status);

	if (status) {
		hci_dev_lock(hdev);

		conn = hci_conn_hash_lookup_state(hdev, LE_LINK, BT_CONNECT);
		if (!conn) {
			hci_dev_unlock(hdev);
			return;
		}

		BT_DBG("%s bdaddr %pMR conn %p", hdev->name, &conn->dst, conn);

		conn->state = BT_CLOSED;
		mgmt_connect_failed(hdev, &conn->dst, conn->type,
				    conn->dst_type, status);
		hci_proto_connect_cfm(conn, status);
		hci_conn_del(conn);

		hci_dev_unlock(hdev);
	}
}

static void hci_cs_create_phylink(struct hci_dev *hdev, u8 status)
{
	struct hci_cp_create_phy_link *cp;

	BT_DBG("%s status 0x%2.2x", hdev->name, status);

	cp = hci_sent_cmd_data(hdev, HCI_OP_CREATE_PHY_LINK);
	if (!cp)
		return;

	hci_dev_lock(hdev);

	if (status) {
		struct hci_conn *hcon;

		hcon = hci_conn_hash_lookup_handle(hdev, cp->phy_handle);
		if (hcon)
			hci_conn_del(hcon);
	} else {
		amp_write_remote_assoc(hdev, cp->phy_handle);
	}

	hci_dev_unlock(hdev);
}

static void hci_cs_accept_phylink(struct hci_dev *hdev, u8 status)
{
	struct hci_cp_accept_phy_link *cp;

	BT_DBG("%s status 0x%2.2x", hdev->name, status);

	if (status)
		return;

	cp = hci_sent_cmd_data(hdev, HCI_OP_ACCEPT_PHY_LINK);
	if (!cp)
		return;

	amp_write_remote_assoc(hdev, cp->phy_handle);
}

static void hci_inquiry_complete_evt(struct hci_dev *hdev, struct sk_buff *skb)
{
	__u8 status = *((__u8 *) skb->data);
	struct discovery_state *discov = &hdev->discovery;
	struct inquiry_entry *e;

	BT_DBG("%s status 0x%2.2x", hdev->name, status);

<<<<<<< HEAD
	hci_req_cmd_complete(hdev, HCI_OP_INQUIRY, status);

=======
>>>>>>> b006ed54
	hci_conn_check_pending(hdev);

	if (!test_and_clear_bit(HCI_INQUIRY, &hdev->flags))
		return;

	smp_mb__after_clear_bit(); /* wake_up_bit advises about this barrier */
	wake_up_bit(&hdev->flags, HCI_INQUIRY);

	if (!test_bit(HCI_MGMT, &hdev->dev_flags))
		return;

	hci_dev_lock(hdev);

	if (discov->state != DISCOVERY_FINDING)
		goto unlock;

	if (list_empty(&discov->resolve)) {
		hci_discovery_set_state(hdev, DISCOVERY_STOPPED);
		goto unlock;
	}

	e = hci_inquiry_cache_lookup_resolve(hdev, BDADDR_ANY, NAME_NEEDED);
	if (e && hci_resolve_name(hdev, e) == 0) {
		e->name_state = NAME_PENDING;
		hci_discovery_set_state(hdev, DISCOVERY_RESOLVING);
	} else {
		hci_discovery_set_state(hdev, DISCOVERY_STOPPED);
	}

unlock:
	hci_dev_unlock(hdev);
}

static void hci_inquiry_result_evt(struct hci_dev *hdev, struct sk_buff *skb)
{
	struct inquiry_data data;
	struct inquiry_info *info = (void *) (skb->data + 1);
	int num_rsp = *((__u8 *) skb->data);

	BT_DBG("%s num_rsp %d", hdev->name, num_rsp);

	if (!num_rsp)
		return;

	if (test_bit(HCI_PERIODIC_INQ, &hdev->dev_flags))
		return;

	hci_dev_lock(hdev);

	for (; num_rsp; num_rsp--, info++) {
		bool name_known, ssp;

		bacpy(&data.bdaddr, &info->bdaddr);
		data.pscan_rep_mode	= info->pscan_rep_mode;
		data.pscan_period_mode	= info->pscan_period_mode;
		data.pscan_mode		= info->pscan_mode;
		memcpy(data.dev_class, info->dev_class, 3);
		data.clock_offset	= info->clock_offset;
		data.rssi		= 0x00;
		data.ssp_mode		= 0x00;

		name_known = hci_inquiry_cache_update(hdev, &data, false, &ssp);
		mgmt_device_found(hdev, &info->bdaddr, ACL_LINK, 0x00,
				  info->dev_class, 0, !name_known, ssp, NULL,
				  0);
	}

	hci_dev_unlock(hdev);
}

static void hci_conn_complete_evt(struct hci_dev *hdev, struct sk_buff *skb)
{
	struct hci_ev_conn_complete *ev = (void *) skb->data;
	struct hci_conn *conn;

	BT_DBG("%s", hdev->name);

	hci_dev_lock(hdev);

	conn = hci_conn_hash_lookup_ba(hdev, ev->link_type, &ev->bdaddr);
	if (!conn) {
		if (ev->link_type != SCO_LINK)
			goto unlock;

		conn = hci_conn_hash_lookup_ba(hdev, ESCO_LINK, &ev->bdaddr);
		if (!conn)
			goto unlock;

		conn->type = SCO_LINK;
	}

	if (!ev->status) {
		conn->handle = __le16_to_cpu(ev->handle);

		if (conn->type == ACL_LINK) {
			conn->state = BT_CONFIG;
			hci_conn_hold(conn);

			if (!conn->out && !hci_conn_ssp_enabled(conn) &&
			    !hci_find_link_key(hdev, &ev->bdaddr))
				conn->disc_timeout = HCI_PAIRING_TIMEOUT;
			else
				conn->disc_timeout = HCI_DISCONN_TIMEOUT;
		} else
			conn->state = BT_CONNECTED;

		hci_conn_add_sysfs(conn);

		if (test_bit(HCI_AUTH, &hdev->flags))
			conn->link_mode |= HCI_LM_AUTH;

		if (test_bit(HCI_ENCRYPT, &hdev->flags))
			conn->link_mode |= HCI_LM_ENCRYPT;

		/* Get remote features */
		if (conn->type == ACL_LINK) {
			struct hci_cp_read_remote_features cp;
			cp.handle = ev->handle;
			hci_send_cmd(hdev, HCI_OP_READ_REMOTE_FEATURES,
				     sizeof(cp), &cp);
		}

		/* Set packet type for incoming connection */
		if (!conn->out && hdev->hci_ver < BLUETOOTH_VER_2_0) {
			struct hci_cp_change_conn_ptype cp;
			cp.handle = ev->handle;
			cp.pkt_type = cpu_to_le16(conn->pkt_type);
			hci_send_cmd(hdev, HCI_OP_CHANGE_CONN_PTYPE, sizeof(cp),
				     &cp);
		}
	} else {
		conn->state = BT_CLOSED;
		if (conn->type == ACL_LINK)
			mgmt_connect_failed(hdev, &ev->bdaddr, conn->type,
					    conn->dst_type, ev->status);
	}

	if (conn->type == ACL_LINK)
		hci_sco_setup(conn, ev->status);

	if (ev->status) {
		hci_proto_connect_cfm(conn, ev->status);
		hci_conn_del(conn);
	} else if (ev->link_type != ACL_LINK)
		hci_proto_connect_cfm(conn, ev->status);

unlock:
	hci_dev_unlock(hdev);

	hci_conn_check_pending(hdev);
}

static void hci_conn_request_evt(struct hci_dev *hdev, struct sk_buff *skb)
{
	struct hci_ev_conn_request *ev = (void *) skb->data;
	int mask = hdev->link_mode;
	__u8 flags = 0;

	BT_DBG("%s bdaddr %pMR type 0x%x", hdev->name, &ev->bdaddr,
	       ev->link_type);

	mask |= hci_proto_connect_ind(hdev, &ev->bdaddr, ev->link_type,
				      &flags);

	if ((mask & HCI_LM_ACCEPT) &&
	    !hci_blacklist_lookup(hdev, &ev->bdaddr)) {
		/* Connection accepted */
		struct inquiry_entry *ie;
		struct hci_conn *conn;

		hci_dev_lock(hdev);

		ie = hci_inquiry_cache_lookup(hdev, &ev->bdaddr);
		if (ie)
			memcpy(ie->data.dev_class, ev->dev_class, 3);

		conn = hci_conn_hash_lookup_ba(hdev, ev->link_type,
					       &ev->bdaddr);
		if (!conn) {
			conn = hci_conn_add(hdev, ev->link_type, &ev->bdaddr);
			if (!conn) {
				BT_ERR("No memory for new connection");
				hci_dev_unlock(hdev);
				return;
			}
		}

		memcpy(conn->dev_class, ev->dev_class, 3);

		hci_dev_unlock(hdev);

		if (ev->link_type == ACL_LINK ||
		    (!(flags & HCI_PROTO_DEFER) && !lmp_esco_capable(hdev))) {
			struct hci_cp_accept_conn_req cp;
			conn->state = BT_CONNECT;

			bacpy(&cp.bdaddr, &ev->bdaddr);

			if (lmp_rswitch_capable(hdev) && (mask & HCI_LM_MASTER))
				cp.role = 0x00; /* Become master */
			else
				cp.role = 0x01; /* Remain slave */

			hci_send_cmd(hdev, HCI_OP_ACCEPT_CONN_REQ, sizeof(cp),
				     &cp);
		} else if (!(flags & HCI_PROTO_DEFER)) {
			struct hci_cp_accept_sync_conn_req cp;
			conn->state = BT_CONNECT;

			bacpy(&cp.bdaddr, &ev->bdaddr);
			cp.pkt_type = cpu_to_le16(conn->pkt_type);

			cp.tx_bandwidth   = __constant_cpu_to_le32(0x00001f40);
			cp.rx_bandwidth   = __constant_cpu_to_le32(0x00001f40);
			cp.max_latency    = __constant_cpu_to_le16(0xffff);
			cp.content_format = cpu_to_le16(hdev->voice_setting);
			cp.retrans_effort = 0xff;

			hci_send_cmd(hdev, HCI_OP_ACCEPT_SYNC_CONN_REQ,
				     sizeof(cp), &cp);
		} else {
			conn->state = BT_CONNECT2;
			hci_proto_connect_cfm(conn, 0);
		}
	} else {
		/* Connection rejected */
		struct hci_cp_reject_conn_req cp;

		bacpy(&cp.bdaddr, &ev->bdaddr);
		cp.reason = HCI_ERROR_REJ_BAD_ADDR;
		hci_send_cmd(hdev, HCI_OP_REJECT_CONN_REQ, sizeof(cp), &cp);
	}
}

static u8 hci_to_mgmt_reason(u8 err)
{
	switch (err) {
	case HCI_ERROR_CONNECTION_TIMEOUT:
		return MGMT_DEV_DISCONN_TIMEOUT;
	case HCI_ERROR_REMOTE_USER_TERM:
	case HCI_ERROR_REMOTE_LOW_RESOURCES:
	case HCI_ERROR_REMOTE_POWER_OFF:
		return MGMT_DEV_DISCONN_REMOTE;
	case HCI_ERROR_LOCAL_HOST_TERM:
		return MGMT_DEV_DISCONN_LOCAL_HOST;
	default:
		return MGMT_DEV_DISCONN_UNKNOWN;
	}
}

static void hci_disconn_complete_evt(struct hci_dev *hdev, struct sk_buff *skb)
{
	struct hci_ev_disconn_complete *ev = (void *) skb->data;
	struct hci_conn *conn;

	BT_DBG("%s status 0x%2.2x", hdev->name, ev->status);

	hci_dev_lock(hdev);

	conn = hci_conn_hash_lookup_handle(hdev, __le16_to_cpu(ev->handle));
	if (!conn)
		goto unlock;

	if (ev->status == 0)
		conn->state = BT_CLOSED;

	if (test_and_clear_bit(HCI_CONN_MGMT_CONNECTED, &conn->flags) &&
	    (conn->type == ACL_LINK || conn->type == LE_LINK)) {
		if (ev->status) {
			mgmt_disconnect_failed(hdev, &conn->dst, conn->type,
					       conn->dst_type, ev->status);
		} else {
			u8 reason = hci_to_mgmt_reason(ev->reason);

			mgmt_device_disconnected(hdev, &conn->dst, conn->type,
						 conn->dst_type, reason);
		}
	}

	if (ev->status == 0) {
		if (conn->type == ACL_LINK && conn->flush_key)
			hci_remove_link_key(hdev, &conn->dst);
		hci_proto_disconn_cfm(conn, ev->reason);
		hci_conn_del(conn);
	}

unlock:
	hci_dev_unlock(hdev);
}

static void hci_auth_complete_evt(struct hci_dev *hdev, struct sk_buff *skb)
{
	struct hci_ev_auth_complete *ev = (void *) skb->data;
	struct hci_conn *conn;

	BT_DBG("%s status 0x%2.2x", hdev->name, ev->status);

	hci_dev_lock(hdev);

	conn = hci_conn_hash_lookup_handle(hdev, __le16_to_cpu(ev->handle));
	if (!conn)
		goto unlock;

	if (!ev->status) {
		if (!hci_conn_ssp_enabled(conn) &&
		    test_bit(HCI_CONN_REAUTH_PEND, &conn->flags)) {
			BT_INFO("re-auth of legacy device is not possible.");
		} else {
			conn->link_mode |= HCI_LM_AUTH;
			conn->sec_level = conn->pending_sec_level;
		}
	} else {
		mgmt_auth_failed(hdev, &conn->dst, conn->type, conn->dst_type,
				 ev->status);
	}

	clear_bit(HCI_CONN_AUTH_PEND, &conn->flags);
	clear_bit(HCI_CONN_REAUTH_PEND, &conn->flags);

	if (conn->state == BT_CONFIG) {
		if (!ev->status && hci_conn_ssp_enabled(conn)) {
			struct hci_cp_set_conn_encrypt cp;
			cp.handle  = ev->handle;
			cp.encrypt = 0x01;
			hci_send_cmd(hdev, HCI_OP_SET_CONN_ENCRYPT, sizeof(cp),
				     &cp);
		} else {
			conn->state = BT_CONNECTED;
			hci_proto_connect_cfm(conn, ev->status);
			hci_conn_drop(conn);
		}
	} else {
		hci_auth_cfm(conn, ev->status);

		hci_conn_hold(conn);
		conn->disc_timeout = HCI_DISCONN_TIMEOUT;
		hci_conn_drop(conn);
	}

	if (test_bit(HCI_CONN_ENCRYPT_PEND, &conn->flags)) {
		if (!ev->status) {
			struct hci_cp_set_conn_encrypt cp;
			cp.handle  = ev->handle;
			cp.encrypt = 0x01;
			hci_send_cmd(hdev, HCI_OP_SET_CONN_ENCRYPT, sizeof(cp),
				     &cp);
		} else {
			clear_bit(HCI_CONN_ENCRYPT_PEND, &conn->flags);
			hci_encrypt_cfm(conn, ev->status, 0x00);
		}
	}

unlock:
	hci_dev_unlock(hdev);
}

static void hci_remote_name_evt(struct hci_dev *hdev, struct sk_buff *skb)
{
	struct hci_ev_remote_name *ev = (void *) skb->data;
	struct hci_conn *conn;

	BT_DBG("%s", hdev->name);

	hci_conn_check_pending(hdev);

	hci_dev_lock(hdev);

	conn = hci_conn_hash_lookup_ba(hdev, ACL_LINK, &ev->bdaddr);

	if (!test_bit(HCI_MGMT, &hdev->dev_flags))
		goto check_auth;

	if (ev->status == 0)
		hci_check_pending_name(hdev, conn, &ev->bdaddr, ev->name,
				       strnlen(ev->name, HCI_MAX_NAME_LENGTH));
	else
		hci_check_pending_name(hdev, conn, &ev->bdaddr, NULL, 0);

check_auth:
	if (!conn)
		goto unlock;

	if (!hci_outgoing_auth_needed(hdev, conn))
		goto unlock;

	if (!test_and_set_bit(HCI_CONN_AUTH_PEND, &conn->flags)) {
		struct hci_cp_auth_requested cp;
		cp.handle = __cpu_to_le16(conn->handle);
		hci_send_cmd(hdev, HCI_OP_AUTH_REQUESTED, sizeof(cp), &cp);
	}

unlock:
	hci_dev_unlock(hdev);
}

static void hci_encrypt_change_evt(struct hci_dev *hdev, struct sk_buff *skb)
{
	struct hci_ev_encrypt_change *ev = (void *) skb->data;
	struct hci_conn *conn;

	BT_DBG("%s status 0x%2.2x", hdev->name, ev->status);

	hci_dev_lock(hdev);

	conn = hci_conn_hash_lookup_handle(hdev, __le16_to_cpu(ev->handle));
	if (conn) {
		if (!ev->status) {
			if (ev->encrypt) {
				/* Encryption implies authentication */
				conn->link_mode |= HCI_LM_AUTH;
				conn->link_mode |= HCI_LM_ENCRYPT;
				conn->sec_level = conn->pending_sec_level;
			} else
				conn->link_mode &= ~HCI_LM_ENCRYPT;
		}

		clear_bit(HCI_CONN_ENCRYPT_PEND, &conn->flags);

		if (ev->status && conn->state == BT_CONNECTED) {
			hci_disconnect(conn, HCI_ERROR_AUTH_FAILURE);
<<<<<<< HEAD
			hci_conn_put(conn);
=======
			hci_conn_drop(conn);
>>>>>>> b006ed54
			goto unlock;
		}

		if (conn->state == BT_CONFIG) {
			if (!ev->status)
				conn->state = BT_CONNECTED;

			hci_proto_connect_cfm(conn, ev->status);
			hci_conn_drop(conn);
		} else
			hci_encrypt_cfm(conn, ev->status, ev->encrypt);
	}

unlock:
	hci_dev_unlock(hdev);
}

static void hci_change_link_key_complete_evt(struct hci_dev *hdev,
					     struct sk_buff *skb)
{
	struct hci_ev_change_link_key_complete *ev = (void *) skb->data;
	struct hci_conn *conn;

	BT_DBG("%s status 0x%2.2x", hdev->name, ev->status);

	hci_dev_lock(hdev);

	conn = hci_conn_hash_lookup_handle(hdev, __le16_to_cpu(ev->handle));
	if (conn) {
		if (!ev->status)
			conn->link_mode |= HCI_LM_SECURE;

		clear_bit(HCI_CONN_AUTH_PEND, &conn->flags);

		hci_key_change_cfm(conn, ev->status);
	}

	hci_dev_unlock(hdev);
}

static void hci_remote_features_evt(struct hci_dev *hdev,
				    struct sk_buff *skb)
{
	struct hci_ev_remote_features *ev = (void *) skb->data;
	struct hci_conn *conn;

	BT_DBG("%s status 0x%2.2x", hdev->name, ev->status);

	hci_dev_lock(hdev);

	conn = hci_conn_hash_lookup_handle(hdev, __le16_to_cpu(ev->handle));
	if (!conn)
		goto unlock;

	if (!ev->status)
		memcpy(conn->features[0], ev->features, 8);

	if (conn->state != BT_CONFIG)
		goto unlock;

	if (!ev->status && lmp_ssp_capable(hdev) && lmp_ssp_capable(conn)) {
		struct hci_cp_read_remote_ext_features cp;
		cp.handle = ev->handle;
		cp.page = 0x01;
		hci_send_cmd(hdev, HCI_OP_READ_REMOTE_EXT_FEATURES,
			     sizeof(cp), &cp);
		goto unlock;
	}

	if (!ev->status && !test_bit(HCI_CONN_MGMT_CONNECTED, &conn->flags)) {
		struct hci_cp_remote_name_req cp;
		memset(&cp, 0, sizeof(cp));
		bacpy(&cp.bdaddr, &conn->dst);
		cp.pscan_rep_mode = 0x02;
		hci_send_cmd(hdev, HCI_OP_REMOTE_NAME_REQ, sizeof(cp), &cp);
	} else if (!test_and_set_bit(HCI_CONN_MGMT_CONNECTED, &conn->flags))
		mgmt_device_connected(hdev, &conn->dst, conn->type,
				      conn->dst_type, 0, NULL, 0,
				      conn->dev_class);

	if (!hci_outgoing_auth_needed(hdev, conn)) {
		conn->state = BT_CONNECTED;
		hci_proto_connect_cfm(conn, ev->status);
		hci_conn_drop(conn);
	}

unlock:
	hci_dev_unlock(hdev);
}

static void hci_cmd_complete_evt(struct hci_dev *hdev, struct sk_buff *skb)
{
	struct hci_ev_cmd_complete *ev = (void *) skb->data;
	u8 status = skb->data[sizeof(*ev)];
	__u16 opcode;

	skb_pull(skb, sizeof(*ev));

	opcode = __le16_to_cpu(ev->opcode);

	switch (opcode) {
	case HCI_OP_INQUIRY_CANCEL:
		hci_cc_inquiry_cancel(hdev, skb);
		break;

	case HCI_OP_PERIODIC_INQ:
		hci_cc_periodic_inq(hdev, skb);
		break;

	case HCI_OP_EXIT_PERIODIC_INQ:
		hci_cc_exit_periodic_inq(hdev, skb);
		break;

	case HCI_OP_REMOTE_NAME_REQ_CANCEL:
		hci_cc_remote_name_req_cancel(hdev, skb);
		break;

	case HCI_OP_ROLE_DISCOVERY:
		hci_cc_role_discovery(hdev, skb);
		break;

	case HCI_OP_READ_LINK_POLICY:
		hci_cc_read_link_policy(hdev, skb);
		break;

	case HCI_OP_WRITE_LINK_POLICY:
		hci_cc_write_link_policy(hdev, skb);
		break;

	case HCI_OP_READ_DEF_LINK_POLICY:
		hci_cc_read_def_link_policy(hdev, skb);
		break;

	case HCI_OP_WRITE_DEF_LINK_POLICY:
		hci_cc_write_def_link_policy(hdev, skb);
		break;

	case HCI_OP_RESET:
		hci_cc_reset(hdev, skb);
		break;

	case HCI_OP_WRITE_LOCAL_NAME:
		hci_cc_write_local_name(hdev, skb);
		break;

	case HCI_OP_READ_LOCAL_NAME:
		hci_cc_read_local_name(hdev, skb);
		break;

	case HCI_OP_WRITE_AUTH_ENABLE:
		hci_cc_write_auth_enable(hdev, skb);
		break;

	case HCI_OP_WRITE_ENCRYPT_MODE:
		hci_cc_write_encrypt_mode(hdev, skb);
		break;

	case HCI_OP_WRITE_SCAN_ENABLE:
		hci_cc_write_scan_enable(hdev, skb);
		break;

	case HCI_OP_READ_CLASS_OF_DEV:
		hci_cc_read_class_of_dev(hdev, skb);
		break;

	case HCI_OP_WRITE_CLASS_OF_DEV:
		hci_cc_write_class_of_dev(hdev, skb);
		break;

	case HCI_OP_READ_VOICE_SETTING:
		hci_cc_read_voice_setting(hdev, skb);
		break;

	case HCI_OP_WRITE_VOICE_SETTING:
		hci_cc_write_voice_setting(hdev, skb);
		break;

	case HCI_OP_WRITE_SSP_MODE:
		hci_cc_write_ssp_mode(hdev, skb);
		break;

	case HCI_OP_READ_LOCAL_VERSION:
		hci_cc_read_local_version(hdev, skb);
		break;

	case HCI_OP_READ_LOCAL_COMMANDS:
		hci_cc_read_local_commands(hdev, skb);
		break;

	case HCI_OP_READ_LOCAL_FEATURES:
		hci_cc_read_local_features(hdev, skb);
		break;

	case HCI_OP_READ_LOCAL_EXT_FEATURES:
		hci_cc_read_local_ext_features(hdev, skb);
		break;

	case HCI_OP_READ_BUFFER_SIZE:
		hci_cc_read_buffer_size(hdev, skb);
		break;

	case HCI_OP_READ_BD_ADDR:
		hci_cc_read_bd_addr(hdev, skb);
		break;

	case HCI_OP_READ_PAGE_SCAN_ACTIVITY:
		hci_cc_read_page_scan_activity(hdev, skb);
		break;

	case HCI_OP_WRITE_PAGE_SCAN_ACTIVITY:
		hci_cc_write_page_scan_activity(hdev, skb);
		break;

	case HCI_OP_READ_PAGE_SCAN_TYPE:
		hci_cc_read_page_scan_type(hdev, skb);
		break;

	case HCI_OP_WRITE_PAGE_SCAN_TYPE:
		hci_cc_write_page_scan_type(hdev, skb);
		break;

	case HCI_OP_READ_DATA_BLOCK_SIZE:
		hci_cc_read_data_block_size(hdev, skb);
		break;

	case HCI_OP_READ_FLOW_CONTROL_MODE:
		hci_cc_read_flow_control_mode(hdev, skb);
		break;

	case HCI_OP_READ_LOCAL_AMP_INFO:
		hci_cc_read_local_amp_info(hdev, skb);
		break;

	case HCI_OP_READ_LOCAL_AMP_ASSOC:
		hci_cc_read_local_amp_assoc(hdev, skb);
		break;

	case HCI_OP_READ_INQ_RSP_TX_POWER:
		hci_cc_read_inq_rsp_tx_power(hdev, skb);
		break;

	case HCI_OP_PIN_CODE_REPLY:
		hci_cc_pin_code_reply(hdev, skb);
		break;

	case HCI_OP_PIN_CODE_NEG_REPLY:
		hci_cc_pin_code_neg_reply(hdev, skb);
		break;

	case HCI_OP_READ_LOCAL_OOB_DATA:
		hci_cc_read_local_oob_data_reply(hdev, skb);
		break;

	case HCI_OP_LE_READ_BUFFER_SIZE:
		hci_cc_le_read_buffer_size(hdev, skb);
		break;

	case HCI_OP_LE_READ_LOCAL_FEATURES:
		hci_cc_le_read_local_features(hdev, skb);
		break;

	case HCI_OP_LE_READ_ADV_TX_POWER:
		hci_cc_le_read_adv_tx_power(hdev, skb);
		break;

	case HCI_OP_USER_CONFIRM_REPLY:
		hci_cc_user_confirm_reply(hdev, skb);
		break;

	case HCI_OP_USER_CONFIRM_NEG_REPLY:
		hci_cc_user_confirm_neg_reply(hdev, skb);
		break;

	case HCI_OP_USER_PASSKEY_REPLY:
		hci_cc_user_passkey_reply(hdev, skb);
		break;

	case HCI_OP_USER_PASSKEY_NEG_REPLY:
		hci_cc_user_passkey_neg_reply(hdev, skb);
		break;

	case HCI_OP_LE_SET_SCAN_PARAM:
		hci_cc_le_set_scan_param(hdev, skb);
		break;

	case HCI_OP_LE_SET_ADV_ENABLE:
		hci_cc_le_set_adv_enable(hdev, skb);
		break;

	case HCI_OP_LE_SET_SCAN_ENABLE:
		hci_cc_le_set_scan_enable(hdev, skb);
		break;

	case HCI_OP_LE_READ_WHITE_LIST_SIZE:
		hci_cc_le_read_white_list_size(hdev, skb);
		break;

	case HCI_OP_LE_READ_SUPPORTED_STATES:
		hci_cc_le_read_supported_states(hdev, skb);
		break;

	case HCI_OP_WRITE_LE_HOST_SUPPORTED:
		hci_cc_write_le_host_supported(hdev, skb);
		break;

	case HCI_OP_WRITE_REMOTE_AMP_ASSOC:
		hci_cc_write_remote_amp_assoc(hdev, skb);
		break;

	default:
		BT_DBG("%s opcode 0x%4.4x", hdev->name, opcode);
		break;
	}

	if (opcode != HCI_OP_NOP)
		del_timer(&hdev->cmd_timer);

	hci_req_cmd_complete(hdev, opcode, status);

	if (ev->ncmd && !test_bit(HCI_RESET, &hdev->flags)) {
		atomic_set(&hdev->cmd_cnt, 1);
		if (!skb_queue_empty(&hdev->cmd_q))
			queue_work(hdev->workqueue, &hdev->cmd_work);
	}
}

static void hci_cmd_status_evt(struct hci_dev *hdev, struct sk_buff *skb)
{
	struct hci_ev_cmd_status *ev = (void *) skb->data;
	__u16 opcode;

	skb_pull(skb, sizeof(*ev));

	opcode = __le16_to_cpu(ev->opcode);

	switch (opcode) {
	case HCI_OP_INQUIRY:
		hci_cs_inquiry(hdev, ev->status);
		break;

	case HCI_OP_CREATE_CONN:
		hci_cs_create_conn(hdev, ev->status);
		break;

	case HCI_OP_ADD_SCO:
		hci_cs_add_sco(hdev, ev->status);
		break;

	case HCI_OP_AUTH_REQUESTED:
		hci_cs_auth_requested(hdev, ev->status);
		break;

	case HCI_OP_SET_CONN_ENCRYPT:
		hci_cs_set_conn_encrypt(hdev, ev->status);
		break;

	case HCI_OP_REMOTE_NAME_REQ:
		hci_cs_remote_name_req(hdev, ev->status);
		break;

	case HCI_OP_READ_REMOTE_FEATURES:
		hci_cs_read_remote_features(hdev, ev->status);
		break;

	case HCI_OP_READ_REMOTE_EXT_FEATURES:
		hci_cs_read_remote_ext_features(hdev, ev->status);
		break;

	case HCI_OP_SETUP_SYNC_CONN:
		hci_cs_setup_sync_conn(hdev, ev->status);
		break;

	case HCI_OP_SNIFF_MODE:
		hci_cs_sniff_mode(hdev, ev->status);
		break;

	case HCI_OP_EXIT_SNIFF_MODE:
		hci_cs_exit_sniff_mode(hdev, ev->status);
		break;

	case HCI_OP_DISCONNECT:
		hci_cs_disconnect(hdev, ev->status);
		break;

	case HCI_OP_LE_CREATE_CONN:
		hci_cs_le_create_conn(hdev, ev->status);
		break;

	case HCI_OP_CREATE_PHY_LINK:
		hci_cs_create_phylink(hdev, ev->status);
		break;

	case HCI_OP_ACCEPT_PHY_LINK:
		hci_cs_accept_phylink(hdev, ev->status);
		break;

	default:
		BT_DBG("%s opcode 0x%4.4x", hdev->name, opcode);
		break;
	}

	if (opcode != HCI_OP_NOP)
		del_timer(&hdev->cmd_timer);

<<<<<<< HEAD
	hci_req_cmd_status(hdev, opcode, ev->status);
=======
	if (ev->status ||
	    (hdev->sent_cmd && !bt_cb(hdev->sent_cmd)->req.event))
		hci_req_cmd_complete(hdev, opcode, ev->status);
>>>>>>> b006ed54

	if (ev->ncmd && !test_bit(HCI_RESET, &hdev->flags)) {
		atomic_set(&hdev->cmd_cnt, 1);
		if (!skb_queue_empty(&hdev->cmd_q))
			queue_work(hdev->workqueue, &hdev->cmd_work);
	}
}

static void hci_role_change_evt(struct hci_dev *hdev, struct sk_buff *skb)
{
	struct hci_ev_role_change *ev = (void *) skb->data;
	struct hci_conn *conn;

	BT_DBG("%s status 0x%2.2x", hdev->name, ev->status);

	hci_dev_lock(hdev);

	conn = hci_conn_hash_lookup_ba(hdev, ACL_LINK, &ev->bdaddr);
	if (conn) {
		if (!ev->status) {
			if (ev->role)
				conn->link_mode &= ~HCI_LM_MASTER;
			else
				conn->link_mode |= HCI_LM_MASTER;
		}

		clear_bit(HCI_CONN_RSWITCH_PEND, &conn->flags);

		hci_role_switch_cfm(conn, ev->status, ev->role);
	}

	hci_dev_unlock(hdev);
}

static void hci_num_comp_pkts_evt(struct hci_dev *hdev, struct sk_buff *skb)
{
	struct hci_ev_num_comp_pkts *ev = (void *) skb->data;
	int i;

	if (hdev->flow_ctl_mode != HCI_FLOW_CTL_MODE_PACKET_BASED) {
		BT_ERR("Wrong event for mode %d", hdev->flow_ctl_mode);
		return;
	}

	if (skb->len < sizeof(*ev) || skb->len < sizeof(*ev) +
	    ev->num_hndl * sizeof(struct hci_comp_pkts_info)) {
		BT_DBG("%s bad parameters", hdev->name);
		return;
	}

	BT_DBG("%s num_hndl %d", hdev->name, ev->num_hndl);

	for (i = 0; i < ev->num_hndl; i++) {
		struct hci_comp_pkts_info *info = &ev->handles[i];
		struct hci_conn *conn;
		__u16  handle, count;

		handle = __le16_to_cpu(info->handle);
		count  = __le16_to_cpu(info->count);

		conn = hci_conn_hash_lookup_handle(hdev, handle);
		if (!conn)
			continue;

		conn->sent -= count;

		switch (conn->type) {
		case ACL_LINK:
			hdev->acl_cnt += count;
			if (hdev->acl_cnt > hdev->acl_pkts)
				hdev->acl_cnt = hdev->acl_pkts;
			break;

		case LE_LINK:
			if (hdev->le_pkts) {
				hdev->le_cnt += count;
				if (hdev->le_cnt > hdev->le_pkts)
					hdev->le_cnt = hdev->le_pkts;
			} else {
				hdev->acl_cnt += count;
				if (hdev->acl_cnt > hdev->acl_pkts)
					hdev->acl_cnt = hdev->acl_pkts;
			}
			break;

		case SCO_LINK:
			hdev->sco_cnt += count;
			if (hdev->sco_cnt > hdev->sco_pkts)
				hdev->sco_cnt = hdev->sco_pkts;
			break;

		default:
			BT_ERR("Unknown type %d conn %p", conn->type, conn);
			break;
		}
	}

	queue_work(hdev->workqueue, &hdev->tx_work);
}

static struct hci_conn *__hci_conn_lookup_handle(struct hci_dev *hdev,
						 __u16 handle)
{
	struct hci_chan *chan;

	switch (hdev->dev_type) {
	case HCI_BREDR:
		return hci_conn_hash_lookup_handle(hdev, handle);
	case HCI_AMP:
		chan = hci_chan_lookup_handle(hdev, handle);
		if (chan)
			return chan->conn;
		break;
	default:
		BT_ERR("%s unknown dev_type %d", hdev->name, hdev->dev_type);
		break;
	}

	return NULL;
}

static void hci_num_comp_blocks_evt(struct hci_dev *hdev, struct sk_buff *skb)
{
	struct hci_ev_num_comp_blocks *ev = (void *) skb->data;
	int i;

	if (hdev->flow_ctl_mode != HCI_FLOW_CTL_MODE_BLOCK_BASED) {
		BT_ERR("Wrong event for mode %d", hdev->flow_ctl_mode);
		return;
	}

	if (skb->len < sizeof(*ev) || skb->len < sizeof(*ev) +
	    ev->num_hndl * sizeof(struct hci_comp_blocks_info)) {
		BT_DBG("%s bad parameters", hdev->name);
		return;
	}

	BT_DBG("%s num_blocks %d num_hndl %d", hdev->name, ev->num_blocks,
	       ev->num_hndl);

	for (i = 0; i < ev->num_hndl; i++) {
		struct hci_comp_blocks_info *info = &ev->handles[i];
		struct hci_conn *conn = NULL;
		__u16  handle, block_count;

		handle = __le16_to_cpu(info->handle);
		block_count = __le16_to_cpu(info->blocks);

		conn = __hci_conn_lookup_handle(hdev, handle);
		if (!conn)
			continue;

		conn->sent -= block_count;

		switch (conn->type) {
		case ACL_LINK:
		case AMP_LINK:
			hdev->block_cnt += block_count;
			if (hdev->block_cnt > hdev->num_blocks)
				hdev->block_cnt = hdev->num_blocks;
			break;

		default:
			BT_ERR("Unknown type %d conn %p", conn->type, conn);
			break;
		}
	}

	queue_work(hdev->workqueue, &hdev->tx_work);
}

static void hci_mode_change_evt(struct hci_dev *hdev, struct sk_buff *skb)
{
	struct hci_ev_mode_change *ev = (void *) skb->data;
	struct hci_conn *conn;

	BT_DBG("%s status 0x%2.2x", hdev->name, ev->status);

	hci_dev_lock(hdev);

	conn = hci_conn_hash_lookup_handle(hdev, __le16_to_cpu(ev->handle));
	if (conn) {
		conn->mode = ev->mode;
		conn->interval = __le16_to_cpu(ev->interval);

		if (!test_and_clear_bit(HCI_CONN_MODE_CHANGE_PEND,
					&conn->flags)) {
			if (conn->mode == HCI_CM_ACTIVE)
				set_bit(HCI_CONN_POWER_SAVE, &conn->flags);
			else
				clear_bit(HCI_CONN_POWER_SAVE, &conn->flags);
		}

		if (test_and_clear_bit(HCI_CONN_SCO_SETUP_PEND, &conn->flags))
			hci_sco_setup(conn, ev->status);
	}

	hci_dev_unlock(hdev);
}

static void hci_pin_code_request_evt(struct hci_dev *hdev, struct sk_buff *skb)
{
	struct hci_ev_pin_code_req *ev = (void *) skb->data;
	struct hci_conn *conn;

	BT_DBG("%s", hdev->name);

	hci_dev_lock(hdev);

	conn = hci_conn_hash_lookup_ba(hdev, ACL_LINK, &ev->bdaddr);
	if (!conn)
		goto unlock;

	if (conn->state == BT_CONNECTED) {
		hci_conn_hold(conn);
		conn->disc_timeout = HCI_PAIRING_TIMEOUT;
		hci_conn_drop(conn);
	}

	if (!test_bit(HCI_PAIRABLE, &hdev->dev_flags))
		hci_send_cmd(hdev, HCI_OP_PIN_CODE_NEG_REPLY,
			     sizeof(ev->bdaddr), &ev->bdaddr);
	else if (test_bit(HCI_MGMT, &hdev->dev_flags)) {
		u8 secure;

		if (conn->pending_sec_level == BT_SECURITY_HIGH)
			secure = 1;
		else
			secure = 0;

		mgmt_pin_code_request(hdev, &ev->bdaddr, secure);
	}

unlock:
	hci_dev_unlock(hdev);
}

static void hci_link_key_request_evt(struct hci_dev *hdev, struct sk_buff *skb)
{
	struct hci_ev_link_key_req *ev = (void *) skb->data;
	struct hci_cp_link_key_reply cp;
	struct hci_conn *conn;
	struct link_key *key;

	BT_DBG("%s", hdev->name);

	if (!test_bit(HCI_LINK_KEYS, &hdev->dev_flags))
		return;

	hci_dev_lock(hdev);

	key = hci_find_link_key(hdev, &ev->bdaddr);
	if (!key) {
		BT_DBG("%s link key not found for %pMR", hdev->name,
		       &ev->bdaddr);
		goto not_found;
	}

	BT_DBG("%s found key type %u for %pMR", hdev->name, key->type,
	       &ev->bdaddr);

	if (!test_bit(HCI_DEBUG_KEYS, &hdev->dev_flags) &&
	    key->type == HCI_LK_DEBUG_COMBINATION) {
		BT_DBG("%s ignoring debug key", hdev->name);
		goto not_found;
	}

	conn = hci_conn_hash_lookup_ba(hdev, ACL_LINK, &ev->bdaddr);
	if (conn) {
		if (key->type == HCI_LK_UNAUTH_COMBINATION &&
		    conn->auth_type != 0xff && (conn->auth_type & 0x01)) {
			BT_DBG("%s ignoring unauthenticated key", hdev->name);
			goto not_found;
		}

		if (key->type == HCI_LK_COMBINATION && key->pin_len < 16 &&
		    conn->pending_sec_level == BT_SECURITY_HIGH) {
			BT_DBG("%s ignoring key unauthenticated for high security",
			       hdev->name);
			goto not_found;
		}

		conn->key_type = key->type;
		conn->pin_length = key->pin_len;
	}

	bacpy(&cp.bdaddr, &ev->bdaddr);
	memcpy(cp.link_key, key->val, HCI_LINK_KEY_SIZE);

	hci_send_cmd(hdev, HCI_OP_LINK_KEY_REPLY, sizeof(cp), &cp);

	hci_dev_unlock(hdev);

	return;

not_found:
	hci_send_cmd(hdev, HCI_OP_LINK_KEY_NEG_REPLY, 6, &ev->bdaddr);
	hci_dev_unlock(hdev);
}

static void hci_link_key_notify_evt(struct hci_dev *hdev, struct sk_buff *skb)
{
	struct hci_ev_link_key_notify *ev = (void *) skb->data;
	struct hci_conn *conn;
	u8 pin_len = 0;

	BT_DBG("%s", hdev->name);

	hci_dev_lock(hdev);

	conn = hci_conn_hash_lookup_ba(hdev, ACL_LINK, &ev->bdaddr);
	if (conn) {
		hci_conn_hold(conn);
		conn->disc_timeout = HCI_DISCONN_TIMEOUT;
		pin_len = conn->pin_length;

		if (ev->key_type != HCI_LK_CHANGED_COMBINATION)
			conn->key_type = ev->key_type;

		hci_conn_drop(conn);
	}

	if (test_bit(HCI_LINK_KEYS, &hdev->dev_flags))
		hci_add_link_key(hdev, conn, 1, &ev->bdaddr, ev->link_key,
				 ev->key_type, pin_len);

	hci_dev_unlock(hdev);
}

static void hci_clock_offset_evt(struct hci_dev *hdev, struct sk_buff *skb)
{
	struct hci_ev_clock_offset *ev = (void *) skb->data;
	struct hci_conn *conn;

	BT_DBG("%s status 0x%2.2x", hdev->name, ev->status);

	hci_dev_lock(hdev);

	conn = hci_conn_hash_lookup_handle(hdev, __le16_to_cpu(ev->handle));
	if (conn && !ev->status) {
		struct inquiry_entry *ie;

		ie = hci_inquiry_cache_lookup(hdev, &conn->dst);
		if (ie) {
			ie->data.clock_offset = ev->clock_offset;
			ie->timestamp = jiffies;
		}
	}

	hci_dev_unlock(hdev);
}

static void hci_pkt_type_change_evt(struct hci_dev *hdev, struct sk_buff *skb)
{
	struct hci_ev_pkt_type_change *ev = (void *) skb->data;
	struct hci_conn *conn;

	BT_DBG("%s status 0x%2.2x", hdev->name, ev->status);

	hci_dev_lock(hdev);

	conn = hci_conn_hash_lookup_handle(hdev, __le16_to_cpu(ev->handle));
	if (conn && !ev->status)
		conn->pkt_type = __le16_to_cpu(ev->pkt_type);

	hci_dev_unlock(hdev);
}

static void hci_pscan_rep_mode_evt(struct hci_dev *hdev, struct sk_buff *skb)
{
	struct hci_ev_pscan_rep_mode *ev = (void *) skb->data;
	struct inquiry_entry *ie;

	BT_DBG("%s", hdev->name);

	hci_dev_lock(hdev);

	ie = hci_inquiry_cache_lookup(hdev, &ev->bdaddr);
	if (ie) {
		ie->data.pscan_rep_mode = ev->pscan_rep_mode;
		ie->timestamp = jiffies;
	}

	hci_dev_unlock(hdev);
}

static void hci_inquiry_result_with_rssi_evt(struct hci_dev *hdev,
					     struct sk_buff *skb)
{
	struct inquiry_data data;
	int num_rsp = *((__u8 *) skb->data);
	bool name_known, ssp;

	BT_DBG("%s num_rsp %d", hdev->name, num_rsp);

	if (!num_rsp)
		return;

	if (test_bit(HCI_PERIODIC_INQ, &hdev->dev_flags))
		return;

	hci_dev_lock(hdev);

	if ((skb->len - 1) / num_rsp != sizeof(struct inquiry_info_with_rssi)) {
		struct inquiry_info_with_rssi_and_pscan_mode *info;
		info = (void *) (skb->data + 1);

		for (; num_rsp; num_rsp--, info++) {
			bacpy(&data.bdaddr, &info->bdaddr);
			data.pscan_rep_mode	= info->pscan_rep_mode;
			data.pscan_period_mode	= info->pscan_period_mode;
			data.pscan_mode		= info->pscan_mode;
			memcpy(data.dev_class, info->dev_class, 3);
			data.clock_offset	= info->clock_offset;
			data.rssi		= info->rssi;
			data.ssp_mode		= 0x00;

			name_known = hci_inquiry_cache_update(hdev, &data,
							      false, &ssp);
			mgmt_device_found(hdev, &info->bdaddr, ACL_LINK, 0x00,
					  info->dev_class, info->rssi,
					  !name_known, ssp, NULL, 0);
		}
	} else {
		struct inquiry_info_with_rssi *info = (void *) (skb->data + 1);

		for (; num_rsp; num_rsp--, info++) {
			bacpy(&data.bdaddr, &info->bdaddr);
			data.pscan_rep_mode	= info->pscan_rep_mode;
			data.pscan_period_mode	= info->pscan_period_mode;
			data.pscan_mode		= 0x00;
			memcpy(data.dev_class, info->dev_class, 3);
			data.clock_offset	= info->clock_offset;
			data.rssi		= info->rssi;
			data.ssp_mode		= 0x00;
			name_known = hci_inquiry_cache_update(hdev, &data,
							      false, &ssp);
			mgmt_device_found(hdev, &info->bdaddr, ACL_LINK, 0x00,
					  info->dev_class, info->rssi,
					  !name_known, ssp, NULL, 0);
		}
	}

	hci_dev_unlock(hdev);
}

static void hci_remote_ext_features_evt(struct hci_dev *hdev,
					struct sk_buff *skb)
{
	struct hci_ev_remote_ext_features *ev = (void *) skb->data;
	struct hci_conn *conn;

	BT_DBG("%s", hdev->name);

	hci_dev_lock(hdev);

	conn = hci_conn_hash_lookup_handle(hdev, __le16_to_cpu(ev->handle));
	if (!conn)
		goto unlock;

	if (ev->page < HCI_MAX_PAGES)
		memcpy(conn->features[ev->page], ev->features, 8);

	if (!ev->status && ev->page == 0x01) {
		struct inquiry_entry *ie;

		ie = hci_inquiry_cache_lookup(hdev, &conn->dst);
		if (ie)
			ie->data.ssp_mode = (ev->features[0] & LMP_HOST_SSP);

		if (ev->features[0] & LMP_HOST_SSP) {
			set_bit(HCI_CONN_SSP_ENABLED, &conn->flags);
		} else {
			/* It is mandatory by the Bluetooth specification that
			 * Extended Inquiry Results are only used when Secure
			 * Simple Pairing is enabled, but some devices violate
			 * this.
			 *
			 * To make these devices work, the internal SSP
			 * enabled flag needs to be cleared if the remote host
			 * features do not indicate SSP support */
			clear_bit(HCI_CONN_SSP_ENABLED, &conn->flags);
		}
	}

	if (conn->state != BT_CONFIG)
		goto unlock;

	if (!ev->status && !test_bit(HCI_CONN_MGMT_CONNECTED, &conn->flags)) {
		struct hci_cp_remote_name_req cp;
		memset(&cp, 0, sizeof(cp));
		bacpy(&cp.bdaddr, &conn->dst);
		cp.pscan_rep_mode = 0x02;
		hci_send_cmd(hdev, HCI_OP_REMOTE_NAME_REQ, sizeof(cp), &cp);
	} else if (!test_and_set_bit(HCI_CONN_MGMT_CONNECTED, &conn->flags))
		mgmt_device_connected(hdev, &conn->dst, conn->type,
				      conn->dst_type, 0, NULL, 0,
				      conn->dev_class);

	if (!hci_outgoing_auth_needed(hdev, conn)) {
		conn->state = BT_CONNECTED;
		hci_proto_connect_cfm(conn, ev->status);
		hci_conn_drop(conn);
	}

unlock:
	hci_dev_unlock(hdev);
}

static void hci_sync_conn_complete_evt(struct hci_dev *hdev,
				       struct sk_buff *skb)
{
	struct hci_ev_sync_conn_complete *ev = (void *) skb->data;
	struct hci_conn *conn;

	BT_DBG("%s status 0x%2.2x", hdev->name, ev->status);

	hci_dev_lock(hdev);

	conn = hci_conn_hash_lookup_ba(hdev, ev->link_type, &ev->bdaddr);
	if (!conn) {
		if (ev->link_type == ESCO_LINK)
			goto unlock;

		conn = hci_conn_hash_lookup_ba(hdev, ESCO_LINK, &ev->bdaddr);
		if (!conn)
			goto unlock;

		conn->type = SCO_LINK;
	}

	switch (ev->status) {
	case 0x00:
		conn->handle = __le16_to_cpu(ev->handle);
		conn->state  = BT_CONNECTED;

		hci_conn_add_sysfs(conn);
		break;

	case 0x11:	/* Unsupported Feature or Parameter Value */
	case 0x1c:	/* SCO interval rejected */
	case 0x1a:	/* Unsupported Remote Feature */
	case 0x1f:	/* Unspecified error */
		if (conn->out && conn->attempt < 2) {
			conn->pkt_type = (hdev->esco_type & SCO_ESCO_MASK) |
					(hdev->esco_type & EDR_ESCO_MASK);
			hci_setup_sync(conn, conn->link->handle);
			goto unlock;
		}
		/* fall through */

	default:
		conn->state = BT_CLOSED;
		break;
	}

	hci_proto_connect_cfm(conn, ev->status);
	if (ev->status)
		hci_conn_del(conn);

unlock:
	hci_dev_unlock(hdev);
}

static void hci_extended_inquiry_result_evt(struct hci_dev *hdev,
					    struct sk_buff *skb)
{
	struct inquiry_data data;
	struct extended_inquiry_info *info = (void *) (skb->data + 1);
	int num_rsp = *((__u8 *) skb->data);
	size_t eir_len;

	BT_DBG("%s num_rsp %d", hdev->name, num_rsp);

	if (!num_rsp)
		return;

	if (test_bit(HCI_PERIODIC_INQ, &hdev->dev_flags))
		return;

	hci_dev_lock(hdev);

	for (; num_rsp; num_rsp--, info++) {
		bool name_known, ssp;

		bacpy(&data.bdaddr, &info->bdaddr);
		data.pscan_rep_mode	= info->pscan_rep_mode;
		data.pscan_period_mode	= info->pscan_period_mode;
		data.pscan_mode		= 0x00;
		memcpy(data.dev_class, info->dev_class, 3);
		data.clock_offset	= info->clock_offset;
		data.rssi		= info->rssi;
		data.ssp_mode		= 0x01;

		if (test_bit(HCI_MGMT, &hdev->dev_flags))
			name_known = eir_has_data_type(info->data,
						       sizeof(info->data),
						       EIR_NAME_COMPLETE);
		else
			name_known = true;

		name_known = hci_inquiry_cache_update(hdev, &data, name_known,
						      &ssp);
		eir_len = eir_get_length(info->data, sizeof(info->data));
		mgmt_device_found(hdev, &info->bdaddr, ACL_LINK, 0x00,
				  info->dev_class, info->rssi, !name_known,
				  ssp, info->data, eir_len);
	}

	hci_dev_unlock(hdev);
}

static void hci_key_refresh_complete_evt(struct hci_dev *hdev,
					 struct sk_buff *skb)
{
	struct hci_ev_key_refresh_complete *ev = (void *) skb->data;
	struct hci_conn *conn;

	BT_DBG("%s status 0x%2.2x handle 0x%4.4x", hdev->name, ev->status,
	       __le16_to_cpu(ev->handle));

	hci_dev_lock(hdev);

	conn = hci_conn_hash_lookup_handle(hdev, __le16_to_cpu(ev->handle));
	if (!conn)
		goto unlock;

	if (!ev->status)
		conn->sec_level = conn->pending_sec_level;

	clear_bit(HCI_CONN_ENCRYPT_PEND, &conn->flags);

	if (ev->status && conn->state == BT_CONNECTED) {
		hci_disconnect(conn, HCI_ERROR_AUTH_FAILURE);
<<<<<<< HEAD
		hci_conn_put(conn);
=======
		hci_conn_drop(conn);
>>>>>>> b006ed54
		goto unlock;
	}

	if (conn->state == BT_CONFIG) {
		if (!ev->status)
			conn->state = BT_CONNECTED;

		hci_proto_connect_cfm(conn, ev->status);
		hci_conn_drop(conn);
	} else {
		hci_auth_cfm(conn, ev->status);

		hci_conn_hold(conn);
		conn->disc_timeout = HCI_DISCONN_TIMEOUT;
		hci_conn_drop(conn);
	}

unlock:
	hci_dev_unlock(hdev);
}

static u8 hci_get_auth_req(struct hci_conn *conn)
{
	/* If remote requests dedicated bonding follow that lead */
	if (conn->remote_auth == 0x02 || conn->remote_auth == 0x03) {
		/* If both remote and local IO capabilities allow MITM
		 * protection then require it, otherwise don't */
		if (conn->remote_cap == 0x03 || conn->io_capability == 0x03)
			return 0x02;
		else
			return 0x03;
	}

	/* If remote requests no-bonding follow that lead */
	if (conn->remote_auth == 0x00 || conn->remote_auth == 0x01)
		return conn->remote_auth | (conn->auth_type & 0x01);

	return conn->auth_type;
}

static void hci_io_capa_request_evt(struct hci_dev *hdev, struct sk_buff *skb)
{
	struct hci_ev_io_capa_request *ev = (void *) skb->data;
	struct hci_conn *conn;

	BT_DBG("%s", hdev->name);

	hci_dev_lock(hdev);

	conn = hci_conn_hash_lookup_ba(hdev, ACL_LINK, &ev->bdaddr);
	if (!conn)
		goto unlock;

	hci_conn_hold(conn);

	if (!test_bit(HCI_MGMT, &hdev->dev_flags))
		goto unlock;

	if (test_bit(HCI_PAIRABLE, &hdev->dev_flags) ||
	    (conn->remote_auth & ~0x01) == HCI_AT_NO_BONDING) {
		struct hci_cp_io_capability_reply cp;

		bacpy(&cp.bdaddr, &ev->bdaddr);
		/* Change the IO capability from KeyboardDisplay
		 * to DisplayYesNo as it is not supported by BT spec. */
		cp.capability = (conn->io_capability == 0x04) ?
						0x01 : conn->io_capability;
		conn->auth_type = hci_get_auth_req(conn);
		cp.authentication = conn->auth_type;

		if (hci_find_remote_oob_data(hdev, &conn->dst) &&
		    (conn->out || test_bit(HCI_CONN_REMOTE_OOB, &conn->flags)))
			cp.oob_data = 0x01;
		else
			cp.oob_data = 0x00;

		hci_send_cmd(hdev, HCI_OP_IO_CAPABILITY_REPLY,
			     sizeof(cp), &cp);
	} else {
		struct hci_cp_io_capability_neg_reply cp;

		bacpy(&cp.bdaddr, &ev->bdaddr);
		cp.reason = HCI_ERROR_PAIRING_NOT_ALLOWED;

		hci_send_cmd(hdev, HCI_OP_IO_CAPABILITY_NEG_REPLY,
			     sizeof(cp), &cp);
	}

unlock:
	hci_dev_unlock(hdev);
}

static void hci_io_capa_reply_evt(struct hci_dev *hdev, struct sk_buff *skb)
{
	struct hci_ev_io_capa_reply *ev = (void *) skb->data;
	struct hci_conn *conn;

	BT_DBG("%s", hdev->name);

	hci_dev_lock(hdev);

	conn = hci_conn_hash_lookup_ba(hdev, ACL_LINK, &ev->bdaddr);
	if (!conn)
		goto unlock;

	conn->remote_cap = ev->capability;
	conn->remote_auth = ev->authentication;
	if (ev->oob_data)
		set_bit(HCI_CONN_REMOTE_OOB, &conn->flags);

unlock:
	hci_dev_unlock(hdev);
}

static void hci_user_confirm_request_evt(struct hci_dev *hdev,
					 struct sk_buff *skb)
{
	struct hci_ev_user_confirm_req *ev = (void *) skb->data;
	int loc_mitm, rem_mitm, confirm_hint = 0;
	struct hci_conn *conn;

	BT_DBG("%s", hdev->name);

	hci_dev_lock(hdev);

	if (!test_bit(HCI_MGMT, &hdev->dev_flags))
		goto unlock;

	conn = hci_conn_hash_lookup_ba(hdev, ACL_LINK, &ev->bdaddr);
	if (!conn)
		goto unlock;

	loc_mitm = (conn->auth_type & 0x01);
	rem_mitm = (conn->remote_auth & 0x01);

	/* If we require MITM but the remote device can't provide that
	 * (it has NoInputNoOutput) then reject the confirmation
	 * request. The only exception is when we're dedicated bonding
	 * initiators (connect_cfm_cb set) since then we always have the MITM
	 * bit set. */
	if (!conn->connect_cfm_cb && loc_mitm && conn->remote_cap == 0x03) {
		BT_DBG("Rejecting request: remote device can't provide MITM");
		hci_send_cmd(hdev, HCI_OP_USER_CONFIRM_NEG_REPLY,
			     sizeof(ev->bdaddr), &ev->bdaddr);
		goto unlock;
	}

	/* If no side requires MITM protection; auto-accept */
	if ((!loc_mitm || conn->remote_cap == 0x03) &&
	    (!rem_mitm || conn->io_capability == 0x03)) {

		/* If we're not the initiators request authorization to
		 * proceed from user space (mgmt_user_confirm with
		 * confirm_hint set to 1). */
		if (!test_bit(HCI_CONN_AUTH_PEND, &conn->flags)) {
			BT_DBG("Confirming auto-accept as acceptor");
			confirm_hint = 1;
			goto confirm;
		}

		BT_DBG("Auto-accept of user confirmation with %ums delay",
		       hdev->auto_accept_delay);

		if (hdev->auto_accept_delay > 0) {
			int delay = msecs_to_jiffies(hdev->auto_accept_delay);
			mod_timer(&conn->auto_accept_timer, jiffies + delay);
			goto unlock;
		}

		hci_send_cmd(hdev, HCI_OP_USER_CONFIRM_REPLY,
			     sizeof(ev->bdaddr), &ev->bdaddr);
		goto unlock;
	}

confirm:
	mgmt_user_confirm_request(hdev, &ev->bdaddr, ACL_LINK, 0, ev->passkey,
				  confirm_hint);

unlock:
	hci_dev_unlock(hdev);
}

static void hci_user_passkey_request_evt(struct hci_dev *hdev,
					 struct sk_buff *skb)
{
	struct hci_ev_user_passkey_req *ev = (void *) skb->data;

	BT_DBG("%s", hdev->name);

	if (test_bit(HCI_MGMT, &hdev->dev_flags))
		mgmt_user_passkey_request(hdev, &ev->bdaddr, ACL_LINK, 0);
}

static void hci_user_passkey_notify_evt(struct hci_dev *hdev,
					struct sk_buff *skb)
{
	struct hci_ev_user_passkey_notify *ev = (void *) skb->data;
	struct hci_conn *conn;

	BT_DBG("%s", hdev->name);

	conn = hci_conn_hash_lookup_ba(hdev, ACL_LINK, &ev->bdaddr);
	if (!conn)
		return;

	conn->passkey_notify = __le32_to_cpu(ev->passkey);
	conn->passkey_entered = 0;

	if (test_bit(HCI_MGMT, &hdev->dev_flags))
		mgmt_user_passkey_notify(hdev, &conn->dst, conn->type,
					 conn->dst_type, conn->passkey_notify,
					 conn->passkey_entered);
}

static void hci_keypress_notify_evt(struct hci_dev *hdev, struct sk_buff *skb)
{
	struct hci_ev_keypress_notify *ev = (void *) skb->data;
	struct hci_conn *conn;

	BT_DBG("%s", hdev->name);

	conn = hci_conn_hash_lookup_ba(hdev, ACL_LINK, &ev->bdaddr);
	if (!conn)
		return;

	switch (ev->type) {
	case HCI_KEYPRESS_STARTED:
		conn->passkey_entered = 0;
		return;

	case HCI_KEYPRESS_ENTERED:
		conn->passkey_entered++;
		break;

	case HCI_KEYPRESS_ERASED:
		conn->passkey_entered--;
		break;

	case HCI_KEYPRESS_CLEARED:
		conn->passkey_entered = 0;
		break;

	case HCI_KEYPRESS_COMPLETED:
		return;
	}

	if (test_bit(HCI_MGMT, &hdev->dev_flags))
		mgmt_user_passkey_notify(hdev, &conn->dst, conn->type,
					 conn->dst_type, conn->passkey_notify,
					 conn->passkey_entered);
}

static void hci_simple_pair_complete_evt(struct hci_dev *hdev,
					 struct sk_buff *skb)
{
	struct hci_ev_simple_pair_complete *ev = (void *) skb->data;
	struct hci_conn *conn;

	BT_DBG("%s", hdev->name);

	hci_dev_lock(hdev);

	conn = hci_conn_hash_lookup_ba(hdev, ACL_LINK, &ev->bdaddr);
	if (!conn)
		goto unlock;

	/* To avoid duplicate auth_failed events to user space we check
	 * the HCI_CONN_AUTH_PEND flag which will be set if we
	 * initiated the authentication. A traditional auth_complete
	 * event gets always produced as initiator and is also mapped to
	 * the mgmt_auth_failed event */
	if (!test_bit(HCI_CONN_AUTH_PEND, &conn->flags) && ev->status)
		mgmt_auth_failed(hdev, &conn->dst, conn->type, conn->dst_type,
				 ev->status);

	hci_conn_drop(conn);

unlock:
	hci_dev_unlock(hdev);
}

static void hci_remote_host_features_evt(struct hci_dev *hdev,
					 struct sk_buff *skb)
{
	struct hci_ev_remote_host_features *ev = (void *) skb->data;
	struct inquiry_entry *ie;
	struct hci_conn *conn;

	BT_DBG("%s", hdev->name);

	hci_dev_lock(hdev);

	conn = hci_conn_hash_lookup_ba(hdev, ACL_LINK, &ev->bdaddr);
	if (conn)
		memcpy(conn->features[1], ev->features, 8);

	ie = hci_inquiry_cache_lookup(hdev, &ev->bdaddr);
	if (ie)
		ie->data.ssp_mode = (ev->features[0] & LMP_HOST_SSP);

	hci_dev_unlock(hdev);
}

static void hci_remote_oob_data_request_evt(struct hci_dev *hdev,
					    struct sk_buff *skb)
{
	struct hci_ev_remote_oob_data_request *ev = (void *) skb->data;
	struct oob_data *data;

	BT_DBG("%s", hdev->name);

	hci_dev_lock(hdev);

	if (!test_bit(HCI_MGMT, &hdev->dev_flags))
		goto unlock;

	data = hci_find_remote_oob_data(hdev, &ev->bdaddr);
	if (data) {
		struct hci_cp_remote_oob_data_reply cp;

		bacpy(&cp.bdaddr, &ev->bdaddr);
		memcpy(cp.hash, data->hash, sizeof(cp.hash));
		memcpy(cp.randomizer, data->randomizer, sizeof(cp.randomizer));

		hci_send_cmd(hdev, HCI_OP_REMOTE_OOB_DATA_REPLY, sizeof(cp),
			     &cp);
	} else {
		struct hci_cp_remote_oob_data_neg_reply cp;

		bacpy(&cp.bdaddr, &ev->bdaddr);
		hci_send_cmd(hdev, HCI_OP_REMOTE_OOB_DATA_NEG_REPLY, sizeof(cp),
			     &cp);
	}

unlock:
	hci_dev_unlock(hdev);
}

static void hci_phy_link_complete_evt(struct hci_dev *hdev,
				      struct sk_buff *skb)
{
	struct hci_ev_phy_link_complete *ev = (void *) skb->data;
	struct hci_conn *hcon, *bredr_hcon;

	BT_DBG("%s handle 0x%2.2x status 0x%2.2x", hdev->name, ev->phy_handle,
	       ev->status);

	hci_dev_lock(hdev);

	hcon = hci_conn_hash_lookup_handle(hdev, ev->phy_handle);
	if (!hcon) {
		hci_dev_unlock(hdev);
		return;
	}

	if (ev->status) {
		hci_conn_del(hcon);
		hci_dev_unlock(hdev);
		return;
	}

	bredr_hcon = hcon->amp_mgr->l2cap_conn->hcon;

	hcon->state = BT_CONNECTED;
	bacpy(&hcon->dst, &bredr_hcon->dst);

	hci_conn_hold(hcon);
	hcon->disc_timeout = HCI_DISCONN_TIMEOUT;
	hci_conn_drop(hcon);

	hci_conn_add_sysfs(hcon);

	amp_physical_cfm(bredr_hcon, hcon);

	hci_dev_unlock(hdev);
}

static void hci_loglink_complete_evt(struct hci_dev *hdev, struct sk_buff *skb)
{
	struct hci_ev_logical_link_complete *ev = (void *) skb->data;
	struct hci_conn *hcon;
	struct hci_chan *hchan;
	struct amp_mgr *mgr;

	BT_DBG("%s log_handle 0x%4.4x phy_handle 0x%2.2x status 0x%2.2x",
	       hdev->name, le16_to_cpu(ev->handle), ev->phy_handle,
	       ev->status);

	hcon = hci_conn_hash_lookup_handle(hdev, ev->phy_handle);
	if (!hcon)
		return;

	/* Create AMP hchan */
	hchan = hci_chan_create(hcon);
	if (!hchan)
		return;

	hchan->handle = le16_to_cpu(ev->handle);

	BT_DBG("hcon %p mgr %p hchan %p", hcon, hcon->amp_mgr, hchan);

	mgr = hcon->amp_mgr;
	if (mgr && mgr->bredr_chan) {
		struct l2cap_chan *bredr_chan = mgr->bredr_chan;

		l2cap_chan_lock(bredr_chan);

		bredr_chan->conn->mtu = hdev->block_mtu;
		l2cap_logical_cfm(bredr_chan, hchan, 0);
		hci_conn_hold(hcon);

		l2cap_chan_unlock(bredr_chan);
	}
}

static void hci_disconn_loglink_complete_evt(struct hci_dev *hdev,
					     struct sk_buff *skb)
{
	struct hci_ev_disconn_logical_link_complete *ev = (void *) skb->data;
	struct hci_chan *hchan;

	BT_DBG("%s log handle 0x%4.4x status 0x%2.2x", hdev->name,
	       le16_to_cpu(ev->handle), ev->status);

	if (ev->status)
		return;

	hci_dev_lock(hdev);

	hchan = hci_chan_lookup_handle(hdev, le16_to_cpu(ev->handle));
	if (!hchan)
		goto unlock;

	amp_destroy_logical_link(hchan, ev->reason);

unlock:
	hci_dev_unlock(hdev);
}

static void hci_disconn_phylink_complete_evt(struct hci_dev *hdev,
					     struct sk_buff *skb)
{
	struct hci_ev_disconn_phy_link_complete *ev = (void *) skb->data;
	struct hci_conn *hcon;

	BT_DBG("%s status 0x%2.2x", hdev->name, ev->status);

	if (ev->status)
		return;

	hci_dev_lock(hdev);

	hcon = hci_conn_hash_lookup_handle(hdev, ev->phy_handle);
	if (hcon) {
		hcon->state = BT_CLOSED;
		hci_conn_del(hcon);
	}

	hci_dev_unlock(hdev);
}

static void hci_le_conn_complete_evt(struct hci_dev *hdev, struct sk_buff *skb)
{
	struct hci_ev_le_conn_complete *ev = (void *) skb->data;
	struct hci_conn *conn;

	BT_DBG("%s status 0x%2.2x", hdev->name, ev->status);

	hci_dev_lock(hdev);

	conn = hci_conn_hash_lookup_state(hdev, LE_LINK, BT_CONNECT);
	if (!conn) {
		conn = hci_conn_add(hdev, LE_LINK, &ev->bdaddr);
		if (!conn) {
			BT_ERR("No memory for new connection");
			goto unlock;
		}

		conn->dst_type = ev->bdaddr_type;

		if (ev->role == LE_CONN_ROLE_MASTER) {
			conn->out = true;
			conn->link_mode |= HCI_LM_MASTER;
		}
	}

	if (ev->status) {
		mgmt_connect_failed(hdev, &conn->dst, conn->type,
				    conn->dst_type, ev->status);
		hci_proto_connect_cfm(conn, ev->status);
		conn->state = BT_CLOSED;
		hci_conn_del(conn);
		goto unlock;
	}

	if (!test_and_set_bit(HCI_CONN_MGMT_CONNECTED, &conn->flags))
		mgmt_device_connected(hdev, &ev->bdaddr, conn->type,
				      conn->dst_type, 0, NULL, 0, NULL);

	conn->sec_level = BT_SECURITY_LOW;
	conn->handle = __le16_to_cpu(ev->handle);
	conn->state = BT_CONNECTED;

	hci_conn_add_sysfs(conn);

	hci_proto_connect_cfm(conn, ev->status);

unlock:
	hci_dev_unlock(hdev);
}

static void hci_le_adv_report_evt(struct hci_dev *hdev, struct sk_buff *skb)
{
	u8 num_reports = skb->data[0];
	void *ptr = &skb->data[1];
	s8 rssi;

	while (num_reports--) {
		struct hci_ev_le_advertising_info *ev = ptr;

		rssi = ev->data[ev->length];
		mgmt_device_found(hdev, &ev->bdaddr, LE_LINK, ev->bdaddr_type,
				  NULL, rssi, 0, 1, ev->data, ev->length);

		ptr += sizeof(*ev) + ev->length + 1;
	}
}

static void hci_le_ltk_request_evt(struct hci_dev *hdev, struct sk_buff *skb)
{
	struct hci_ev_le_ltk_req *ev = (void *) skb->data;
	struct hci_cp_le_ltk_reply cp;
	struct hci_cp_le_ltk_neg_reply neg;
	struct hci_conn *conn;
	struct smp_ltk *ltk;

	BT_DBG("%s handle 0x%4.4x", hdev->name, __le16_to_cpu(ev->handle));

	hci_dev_lock(hdev);

	conn = hci_conn_hash_lookup_handle(hdev, __le16_to_cpu(ev->handle));
	if (conn == NULL)
		goto not_found;

	ltk = hci_find_ltk(hdev, ev->ediv, ev->random);
	if (ltk == NULL)
		goto not_found;

	memcpy(cp.ltk, ltk->val, sizeof(ltk->val));
	cp.handle = cpu_to_le16(conn->handle);

	if (ltk->authenticated)
		conn->sec_level = BT_SECURITY_HIGH;

	hci_send_cmd(hdev, HCI_OP_LE_LTK_REPLY, sizeof(cp), &cp);

	if (ltk->type & HCI_SMP_STK) {
		list_del(&ltk->list);
		kfree(ltk);
	}

	hci_dev_unlock(hdev);

	return;

not_found:
	neg.handle = ev->handle;
	hci_send_cmd(hdev, HCI_OP_LE_LTK_NEG_REPLY, sizeof(neg), &neg);
	hci_dev_unlock(hdev);
}

static void hci_le_meta_evt(struct hci_dev *hdev, struct sk_buff *skb)
{
	struct hci_ev_le_meta *le_ev = (void *) skb->data;

	skb_pull(skb, sizeof(*le_ev));

	switch (le_ev->subevent) {
	case HCI_EV_LE_CONN_COMPLETE:
		hci_le_conn_complete_evt(hdev, skb);
		break;

	case HCI_EV_LE_ADVERTISING_REPORT:
		hci_le_adv_report_evt(hdev, skb);
		break;

	case HCI_EV_LE_LTK_REQ:
		hci_le_ltk_request_evt(hdev, skb);
		break;

	default:
		break;
	}
}

static void hci_chan_selected_evt(struct hci_dev *hdev, struct sk_buff *skb)
{
	struct hci_ev_channel_selected *ev = (void *) skb->data;
	struct hci_conn *hcon;

	BT_DBG("%s handle 0x%2.2x", hdev->name, ev->phy_handle);

	skb_pull(skb, sizeof(*ev));

	hcon = hci_conn_hash_lookup_handle(hdev, ev->phy_handle);
	if (!hcon)
		return;

	amp_read_loc_assoc_final_data(hdev, hcon);
}

void hci_event_packet(struct hci_dev *hdev, struct sk_buff *skb)
{
	struct hci_event_hdr *hdr = (void *) skb->data;
	__u8 event = hdr->evt;

	hci_dev_lock(hdev);

	/* Received events are (currently) only needed when a request is
	 * ongoing so avoid unnecessary memory allocation.
	 */
	if (hdev->req_status == HCI_REQ_PEND) {
		kfree_skb(hdev->recv_evt);
		hdev->recv_evt = skb_clone(skb, GFP_KERNEL);
	}

	hci_dev_unlock(hdev);

	skb_pull(skb, HCI_EVENT_HDR_SIZE);

	if (hdev->sent_cmd && bt_cb(hdev->sent_cmd)->req.event == event) {
		struct hci_command_hdr *hdr = (void *) hdev->sent_cmd->data;
		u16 opcode = __le16_to_cpu(hdr->opcode);

		hci_req_cmd_complete(hdev, opcode, 0);
	}

	switch (event) {
	case HCI_EV_INQUIRY_COMPLETE:
		hci_inquiry_complete_evt(hdev, skb);
		break;

	case HCI_EV_INQUIRY_RESULT:
		hci_inquiry_result_evt(hdev, skb);
		break;

	case HCI_EV_CONN_COMPLETE:
		hci_conn_complete_evt(hdev, skb);
		break;

	case HCI_EV_CONN_REQUEST:
		hci_conn_request_evt(hdev, skb);
		break;

	case HCI_EV_DISCONN_COMPLETE:
		hci_disconn_complete_evt(hdev, skb);
		break;

	case HCI_EV_AUTH_COMPLETE:
		hci_auth_complete_evt(hdev, skb);
		break;

	case HCI_EV_REMOTE_NAME:
		hci_remote_name_evt(hdev, skb);
		break;

	case HCI_EV_ENCRYPT_CHANGE:
		hci_encrypt_change_evt(hdev, skb);
		break;

	case HCI_EV_CHANGE_LINK_KEY_COMPLETE:
		hci_change_link_key_complete_evt(hdev, skb);
		break;

	case HCI_EV_REMOTE_FEATURES:
		hci_remote_features_evt(hdev, skb);
		break;

	case HCI_EV_CMD_COMPLETE:
		hci_cmd_complete_evt(hdev, skb);
		break;

	case HCI_EV_CMD_STATUS:
		hci_cmd_status_evt(hdev, skb);
		break;

	case HCI_EV_ROLE_CHANGE:
		hci_role_change_evt(hdev, skb);
		break;

	case HCI_EV_NUM_COMP_PKTS:
		hci_num_comp_pkts_evt(hdev, skb);
		break;

	case HCI_EV_MODE_CHANGE:
		hci_mode_change_evt(hdev, skb);
		break;

	case HCI_EV_PIN_CODE_REQ:
		hci_pin_code_request_evt(hdev, skb);
		break;

	case HCI_EV_LINK_KEY_REQ:
		hci_link_key_request_evt(hdev, skb);
		break;

	case HCI_EV_LINK_KEY_NOTIFY:
		hci_link_key_notify_evt(hdev, skb);
		break;

	case HCI_EV_CLOCK_OFFSET:
		hci_clock_offset_evt(hdev, skb);
		break;

	case HCI_EV_PKT_TYPE_CHANGE:
		hci_pkt_type_change_evt(hdev, skb);
		break;

	case HCI_EV_PSCAN_REP_MODE:
		hci_pscan_rep_mode_evt(hdev, skb);
		break;

	case HCI_EV_INQUIRY_RESULT_WITH_RSSI:
		hci_inquiry_result_with_rssi_evt(hdev, skb);
		break;

	case HCI_EV_REMOTE_EXT_FEATURES:
		hci_remote_ext_features_evt(hdev, skb);
		break;

	case HCI_EV_SYNC_CONN_COMPLETE:
		hci_sync_conn_complete_evt(hdev, skb);
		break;

	case HCI_EV_EXTENDED_INQUIRY_RESULT:
		hci_extended_inquiry_result_evt(hdev, skb);
		break;

	case HCI_EV_KEY_REFRESH_COMPLETE:
		hci_key_refresh_complete_evt(hdev, skb);
		break;

	case HCI_EV_IO_CAPA_REQUEST:
		hci_io_capa_request_evt(hdev, skb);
		break;

	case HCI_EV_IO_CAPA_REPLY:
		hci_io_capa_reply_evt(hdev, skb);
		break;

	case HCI_EV_USER_CONFIRM_REQUEST:
		hci_user_confirm_request_evt(hdev, skb);
		break;

	case HCI_EV_USER_PASSKEY_REQUEST:
		hci_user_passkey_request_evt(hdev, skb);
		break;

	case HCI_EV_USER_PASSKEY_NOTIFY:
		hci_user_passkey_notify_evt(hdev, skb);
		break;

	case HCI_EV_KEYPRESS_NOTIFY:
		hci_keypress_notify_evt(hdev, skb);
		break;

	case HCI_EV_SIMPLE_PAIR_COMPLETE:
		hci_simple_pair_complete_evt(hdev, skb);
		break;

	case HCI_EV_REMOTE_HOST_FEATURES:
		hci_remote_host_features_evt(hdev, skb);
		break;

	case HCI_EV_LE_META:
		hci_le_meta_evt(hdev, skb);
		break;

	case HCI_EV_CHANNEL_SELECTED:
		hci_chan_selected_evt(hdev, skb);
		break;

	case HCI_EV_REMOTE_OOB_DATA_REQUEST:
		hci_remote_oob_data_request_evt(hdev, skb);
		break;

	case HCI_EV_PHY_LINK_COMPLETE:
		hci_phy_link_complete_evt(hdev, skb);
		break;

	case HCI_EV_LOGICAL_LINK_COMPLETE:
		hci_loglink_complete_evt(hdev, skb);
		break;

	case HCI_EV_DISCONN_LOGICAL_LINK_COMPLETE:
		hci_disconn_loglink_complete_evt(hdev, skb);
		break;

	case HCI_EV_DISCONN_PHY_LINK_COMPLETE:
		hci_disconn_phylink_complete_evt(hdev, skb);
		break;

	case HCI_EV_NUM_COMP_BLOCKS:
		hci_num_comp_blocks_evt(hdev, skb);
		break;

	default:
		BT_DBG("%s event 0x%2.2x", hdev->name, event);
		break;
	}

	kfree_skb(skb);
	hdev->stat.evt_rx++;
}<|MERGE_RESOLUTION|>--- conflicted
+++ resolved
@@ -55,11 +55,6 @@
 	hci_discovery_set_state(hdev, DISCOVERY_STOPPED);
 	hci_dev_unlock(hdev);
 
-<<<<<<< HEAD
-	hci_req_cmd_complete(hdev, HCI_OP_INQUIRY, status);
-
-=======
->>>>>>> b006ed54
 	hci_conn_check_pending(hdev);
 }
 
@@ -533,17 +528,10 @@
 		hdev->esco_type |= (ESCO_2EV5 | ESCO_3EV5);
 
 	BT_DBG("%s features 0x%.2x%.2x%.2x%.2x%.2x%.2x%.2x%.2x", hdev->name,
-<<<<<<< HEAD
-	       hdev->features[0], hdev->features[1],
-	       hdev->features[2], hdev->features[3],
-	       hdev->features[4], hdev->features[5],
-	       hdev->features[6], hdev->features[7]);
-=======
 	       hdev->features[0][0], hdev->features[0][1],
 	       hdev->features[0][2], hdev->features[0][3],
 	       hdev->features[0][4], hdev->features[0][5],
 	       hdev->features[0][6], hdev->features[0][7]);
->>>>>>> b006ed54
 }
 
 static void hci_cc_read_local_ext_features(struct hci_dev *hdev,
@@ -556,21 +544,10 @@
 	if (rp->status)
 		return;
 
-<<<<<<< HEAD
-	switch (rp->page) {
-	case 0:
-		memcpy(hdev->features, rp->features, 8);
-		break;
-	case 1:
-		memcpy(hdev->host_features, rp->features, 8);
-		break;
-	}
-=======
 	hdev->max_page = rp->max_page;
 
 	if (rp->page < HCI_MAX_PAGES)
 		memcpy(hdev->features[rp->page], rp->features, 8);
->>>>>>> b006ed54
 }
 
 static void hci_cc_read_flow_control_mode(struct hci_dev *hdev,
@@ -626,7 +603,6 @@
 	struct hci_rp_read_page_scan_activity *rp = (void *) skb->data;
 
 	BT_DBG("%s status 0x%2.2x", hdev->name, rp->status);
-<<<<<<< HEAD
 
 	if (test_bit(HCI_INIT, &hdev->flags) && !rp->status) {
 		hdev->page_scan_interval = __le16_to_cpu(rp->interval);
@@ -670,51 +646,6 @@
 	u8 status = *((u8 *) skb->data);
 	u8 *type;
 
-=======
-
-	if (test_bit(HCI_INIT, &hdev->flags) && !rp->status) {
-		hdev->page_scan_interval = __le16_to_cpu(rp->interval);
-		hdev->page_scan_window = __le16_to_cpu(rp->window);
-	}
-}
-
-static void hci_cc_write_page_scan_activity(struct hci_dev *hdev,
-					    struct sk_buff *skb)
-{
-	u8 status = *((u8 *) skb->data);
-	struct hci_cp_write_page_scan_activity *sent;
-
-	BT_DBG("%s status 0x%2.2x", hdev->name, status);
-
-	if (status)
-		return;
-
-	sent = hci_sent_cmd_data(hdev, HCI_OP_WRITE_PAGE_SCAN_ACTIVITY);
-	if (!sent)
-		return;
-
-	hdev->page_scan_interval = __le16_to_cpu(sent->interval);
-	hdev->page_scan_window = __le16_to_cpu(sent->window);
-}
-
-static void hci_cc_read_page_scan_type(struct hci_dev *hdev,
-					   struct sk_buff *skb)
-{
-	struct hci_rp_read_page_scan_type *rp = (void *) skb->data;
-
-	BT_DBG("%s status 0x%2.2x", hdev->name, rp->status);
-
-	if (test_bit(HCI_INIT, &hdev->flags) && !rp->status)
-		hdev->page_scan_type = rp->type;
-}
-
-static void hci_cc_write_page_scan_type(struct hci_dev *hdev,
-					struct sk_buff *skb)
-{
-	u8 status = *((u8 *) skb->data);
-	u8 *type;
-
->>>>>>> b006ed54
 	BT_DBG("%s status 0x%2.2x", hdev->name, status);
 
 	if (status)
@@ -1033,11 +964,7 @@
 		return;
 
 	switch (cp->enable) {
-<<<<<<< HEAD
-	case LE_SCANNING_ENABLED:
-=======
 	case LE_SCAN_ENABLE:
->>>>>>> b006ed54
 		if (status) {
 			hci_dev_lock(hdev);
 			mgmt_start_discovery_failed(hdev, status);
@@ -1669,11 +1596,6 @@
 
 	BT_DBG("%s status 0x%2.2x", hdev->name, status);
 
-<<<<<<< HEAD
-	hci_req_cmd_complete(hdev, HCI_OP_INQUIRY, status);
-
-=======
->>>>>>> b006ed54
 	hci_conn_check_pending(hdev);
 
 	if (!test_and_clear_bit(HCI_INQUIRY, &hdev->flags))
@@ -2094,11 +2016,7 @@
 
 		if (ev->status && conn->state == BT_CONNECTED) {
 			hci_disconnect(conn, HCI_ERROR_AUTH_FAILURE);
-<<<<<<< HEAD
-			hci_conn_put(conn);
-=======
 			hci_conn_drop(conn);
->>>>>>> b006ed54
 			goto unlock;
 		}
 
@@ -2503,13 +2421,9 @@
 	if (opcode != HCI_OP_NOP)
 		del_timer(&hdev->cmd_timer);
 
-<<<<<<< HEAD
-	hci_req_cmd_status(hdev, opcode, ev->status);
-=======
 	if (ev->status ||
 	    (hdev->sent_cmd && !bt_cb(hdev->sent_cmd)->req.event))
 		hci_req_cmd_complete(hdev, opcode, ev->status);
->>>>>>> b006ed54
 
 	if (ev->ncmd && !test_bit(HCI_RESET, &hdev->flags)) {
 		atomic_set(&hdev->cmd_cnt, 1);
@@ -3144,11 +3058,7 @@
 
 	if (ev->status && conn->state == BT_CONNECTED) {
 		hci_disconnect(conn, HCI_ERROR_AUTH_FAILURE);
-<<<<<<< HEAD
-		hci_conn_put(conn);
-=======
 		hci_conn_drop(conn);
->>>>>>> b006ed54
 		goto unlock;
 	}
 
