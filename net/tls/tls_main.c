/*
 * Copyright (c) 2016-2017, Mellanox Technologies. All rights reserved.
 * Copyright (c) 2016-2017, Dave Watson <davejwatson@fb.com>. All rights reserved.
 *
 * This software is available to you under a choice of one of two
 * licenses.  You may choose to be licensed under the terms of the GNU
 * General Public License (GPL) Version 2, available from the file
 * COPYING in the main directory of this source tree, or the
 * OpenIB.org BSD license below:
 *
 *     Redistribution and use in source and binary forms, with or
 *     without modification, are permitted provided that the following
 *     conditions are met:
 *
 *      - Redistributions of source code must retain the above
 *        copyright notice, this list of conditions and the following
 *        disclaimer.
 *
 *      - Redistributions in binary form must reproduce the above
 *        copyright notice, this list of conditions and the following
 *        disclaimer in the documentation and/or other materials
 *        provided with the distribution.
 *
 * THE SOFTWARE IS PROVIDED "AS IS", WITHOUT WARRANTY OF ANY KIND,
 * EXPRESS OR IMPLIED, INCLUDING BUT NOT LIMITED TO THE WARRANTIES OF
 * MERCHANTABILITY, FITNESS FOR A PARTICULAR PURPOSE AND
 * NONINFRINGEMENT. IN NO EVENT SHALL THE AUTHORS OR COPYRIGHT HOLDERS
 * BE LIABLE FOR ANY CLAIM, DAMAGES OR OTHER LIABILITY, WHETHER IN AN
 * ACTION OF CONTRACT, TORT OR OTHERWISE, ARISING FROM, OUT OF OR IN
 * CONNECTION WITH THE SOFTWARE OR THE USE OR OTHER DEALINGS IN THE
 * SOFTWARE.
 */

#include <linux/module.h>

#include <net/tcp.h>
#include <net/inet_common.h>
#include <linux/highmem.h>
#include <linux/netdevice.h>
#include <linux/sched/signal.h>
#include <linux/inetdevice.h>

#include <net/tls.h>

MODULE_AUTHOR("Mellanox Technologies");
MODULE_DESCRIPTION("Transport Layer Security Support");
MODULE_LICENSE("Dual BSD/GPL");
MODULE_ALIAS_TCP_ULP("tls");

enum {
	TLSV4,
	TLSV6,
	TLS_NUM_PROTS,
};

static struct proto *saved_tcpv6_prot;
static DEFINE_MUTEX(tcpv6_prot_mutex);
static struct proto *saved_tcpv4_prot;
static DEFINE_MUTEX(tcpv4_prot_mutex);
static LIST_HEAD(device_list);
static DEFINE_SPINLOCK(device_spinlock);
static struct proto tls_prots[TLS_NUM_PROTS][TLS_NUM_CONFIG][TLS_NUM_CONFIG];
static struct proto_ops tls_sw_proto_ops;
static void build_protos(struct proto prot[TLS_NUM_CONFIG][TLS_NUM_CONFIG],
			 struct proto *base);

static void update_sk_prot(struct sock *sk, struct tls_context *ctx)
{
	int ip_ver = sk->sk_family == AF_INET6 ? TLSV6 : TLSV4;

	sk->sk_prot = &tls_prots[ip_ver][ctx->tx_conf][ctx->rx_conf];
}

int wait_on_pending_writer(struct sock *sk, long *timeo)
{
	int rc = 0;
	DEFINE_WAIT_FUNC(wait, woken_wake_function);

	add_wait_queue(sk_sleep(sk), &wait);
	while (1) {
		if (!*timeo) {
			rc = -EAGAIN;
			break;
		}

		if (signal_pending(current)) {
			rc = sock_intr_errno(*timeo);
			break;
		}

		if (sk_wait_event(sk, timeo, !sk->sk_write_pending, &wait))
			break;
	}
	remove_wait_queue(sk_sleep(sk), &wait);
	return rc;
}

int tls_push_sg(struct sock *sk,
		struct tls_context *ctx,
		struct scatterlist *sg,
		u16 first_offset,
		int flags)
{
	int sendpage_flags = flags | MSG_SENDPAGE_NOTLAST;
	int ret = 0;
	struct page *p;
	size_t size;
	int offset = first_offset;

	size = sg->length - offset;
	offset += sg->offset;

	ctx->in_tcp_sendpages = true;
	while (1) {
		if (sg_is_last(sg))
			sendpage_flags = flags;

		/* is sending application-limited? */
		tcp_rate_check_app_limited(sk);
		p = sg_page(sg);
retry:
		ret = do_tcp_sendpages(sk, p, offset, size, sendpage_flags);

		if (ret != size) {
			if (ret > 0) {
				offset += ret;
				size -= ret;
				goto retry;
			}

			offset -= sg->offset;
			ctx->partially_sent_offset = offset;
			ctx->partially_sent_record = (void *)sg;
			ctx->in_tcp_sendpages = false;
			return ret;
		}

		put_page(p);
		sk_mem_uncharge(sk, sg->length);
		sg = sg_next(sg);
		if (!sg)
			break;

		offset = sg->offset;
		size = sg->length;
	}

	ctx->in_tcp_sendpages = false;

	return 0;
}

static int tls_handle_open_record(struct sock *sk, int flags)
{
	struct tls_context *ctx = tls_get_ctx(sk);

	if (tls_is_pending_open_record(ctx))
		return ctx->push_pending_record(sk, flags);

	return 0;
}

int tls_proccess_cmsg(struct sock *sk, struct msghdr *msg,
		      unsigned char *record_type)
{
	struct cmsghdr *cmsg;
	int rc = -EINVAL;

	for_each_cmsghdr(cmsg, msg) {
		if (!CMSG_OK(msg, cmsg))
			return -EINVAL;
		if (cmsg->cmsg_level != SOL_TLS)
			continue;

		switch (cmsg->cmsg_type) {
		case TLS_SET_RECORD_TYPE:
			if (cmsg->cmsg_len < CMSG_LEN(sizeof(*record_type)))
				return -EINVAL;

			if (msg->msg_flags & MSG_MORE)
				return -EINVAL;

			rc = tls_handle_open_record(sk, msg->msg_flags);
			if (rc)
				return rc;

			*record_type = *(unsigned char *)CMSG_DATA(cmsg);
			rc = 0;
			break;
		default:
			return -EINVAL;
		}
	}

	return rc;
}

int tls_push_partial_record(struct sock *sk, struct tls_context *ctx,
			    int flags)
{
	struct scatterlist *sg;
	u16 offset;

	sg = ctx->partially_sent_record;
	offset = ctx->partially_sent_offset;

	ctx->partially_sent_record = NULL;
	return tls_push_sg(sk, ctx, sg, offset, flags);
}

bool tls_free_partial_record(struct sock *sk, struct tls_context *ctx)
{
	struct scatterlist *sg;

	sg = ctx->partially_sent_record;
	if (!sg)
		return false;

	while (1) {
		put_page(sg_page(sg));
		sk_mem_uncharge(sk, sg->length);

		if (sg_is_last(sg))
			break;
		sg++;
	}
	ctx->partially_sent_record = NULL;
	return true;
}

static void tls_write_space(struct sock *sk)
{
	struct tls_context *ctx = tls_get_ctx(sk);

	/* If in_tcp_sendpages call lower protocol write space handler
	 * to ensure we wake up any waiting operations there. For example
	 * if do_tcp_sendpages where to call sk_wait_event.
	 */
	if (ctx->in_tcp_sendpages) {
		ctx->sk_write_space(sk);
		return;
	}

#ifdef CONFIG_TLS_DEVICE
	if (ctx->tx_conf == TLS_HW)
		tls_device_write_space(sk, ctx);
	else
#endif
		tls_sw_write_space(sk, ctx);

	ctx->sk_write_space(sk);
}

static void tls_ctx_free(struct tls_context *ctx)
{
	if (!ctx)
		return;

	memzero_explicit(&ctx->crypto_send, sizeof(ctx->crypto_send));
	memzero_explicit(&ctx->crypto_recv, sizeof(ctx->crypto_recv));
	kfree(ctx);
}

static void tls_sk_proto_close(struct sock *sk, long timeout)
{
	struct tls_context *ctx = tls_get_ctx(sk);
	long timeo = sock_sndtimeo(sk, 0);
	void (*sk_proto_close)(struct sock *sk, long timeout);
	bool free_ctx = false;

	lock_sock(sk);
	sk_proto_close = ctx->sk_proto_close;

	if (ctx->tx_conf == TLS_HW_RECORD && ctx->rx_conf == TLS_HW_RECORD)
		goto skip_tx_cleanup;

	if (ctx->tx_conf == TLS_BASE && ctx->rx_conf == TLS_BASE) {
		free_ctx = true;
		goto skip_tx_cleanup;
	}

	if (unlikely(sk->sk_write_pending) &&
	    !wait_on_pending_writer(sk, &timeo))
		tls_handle_open_record(sk, 0);

	/* We need these for tls_sw_fallback handling of other packets */
	if (ctx->tx_conf == TLS_SW) {
		kfree(ctx->tx.rec_seq);
		kfree(ctx->tx.iv);
		tls_sw_free_resources_tx(sk);
#ifdef CONFIG_TLS_DEVICE
	} else if (ctx->tx_conf == TLS_HW) {
		tls_device_free_resources_tx(sk);
#endif
	}

	if (ctx->rx_conf == TLS_SW)
		tls_sw_free_resources_rx(sk);

#ifdef CONFIG_TLS_DEVICE
	if (ctx->rx_conf == TLS_HW)
		tls_device_offload_cleanup_rx(sk);

	if (ctx->tx_conf != TLS_HW && ctx->rx_conf != TLS_HW) {
#else
	{
#endif
		tls_ctx_free(ctx);
		ctx = NULL;
	}

skip_tx_cleanup:
	release_sock(sk);
	sk_proto_close(sk, timeout);
	/* free ctx for TLS_HW_RECORD, used by tcp_set_state
	 * for sk->sk_prot->unhash [tls_hw_unhash]
	 */
	if (free_ctx)
		tls_ctx_free(ctx);
}

static int do_tls_getsockopt_tx(struct sock *sk, char __user *optval,
				int __user *optlen)
{
	int rc = 0;
	struct tls_context *ctx = tls_get_ctx(sk);
	struct tls_crypto_info *crypto_info;
	int len;

	if (get_user(len, optlen))
		return -EFAULT;

	if (!optval || (len < sizeof(*crypto_info))) {
		rc = -EINVAL;
		goto out;
	}

	if (!ctx) {
		rc = -EBUSY;
		goto out;
	}

	/* get user crypto info */
	crypto_info = &ctx->crypto_send.info;

	if (!TLS_CRYPTO_INFO_READY(crypto_info)) {
		rc = -EBUSY;
		goto out;
	}

	if (len == sizeof(*crypto_info)) {
		if (copy_to_user(optval, crypto_info, sizeof(*crypto_info)))
			rc = -EFAULT;
		goto out;
	}

	switch (crypto_info->cipher_type) {
	case TLS_CIPHER_AES_GCM_128: {
		struct tls12_crypto_info_aes_gcm_128 *
		  crypto_info_aes_gcm_128 =
		  container_of(crypto_info,
			       struct tls12_crypto_info_aes_gcm_128,
			       info);

		if (len != sizeof(*crypto_info_aes_gcm_128)) {
			rc = -EINVAL;
			goto out;
		}
		lock_sock(sk);
		memcpy(crypto_info_aes_gcm_128->iv,
		       ctx->tx.iv + TLS_CIPHER_AES_GCM_128_SALT_SIZE,
		       TLS_CIPHER_AES_GCM_128_IV_SIZE);
		memcpy(crypto_info_aes_gcm_128->rec_seq, ctx->tx.rec_seq,
		       TLS_CIPHER_AES_GCM_128_REC_SEQ_SIZE);
		release_sock(sk);
		if (copy_to_user(optval,
				 crypto_info_aes_gcm_128,
				 sizeof(*crypto_info_aes_gcm_128)))
			rc = -EFAULT;
		break;
	}
	case TLS_CIPHER_AES_GCM_256: {
		struct tls12_crypto_info_aes_gcm_256 *
		  crypto_info_aes_gcm_256 =
		  container_of(crypto_info,
			       struct tls12_crypto_info_aes_gcm_256,
			       info);

		if (len != sizeof(*crypto_info_aes_gcm_256)) {
			rc = -EINVAL;
			goto out;
		}
		lock_sock(sk);
		memcpy(crypto_info_aes_gcm_256->iv,
		       ctx->tx.iv + TLS_CIPHER_AES_GCM_256_SALT_SIZE,
		       TLS_CIPHER_AES_GCM_256_IV_SIZE);
		memcpy(crypto_info_aes_gcm_256->rec_seq, ctx->tx.rec_seq,
		       TLS_CIPHER_AES_GCM_256_REC_SEQ_SIZE);
		release_sock(sk);
		if (copy_to_user(optval,
				 crypto_info_aes_gcm_256,
				 sizeof(*crypto_info_aes_gcm_256)))
			rc = -EFAULT;
		break;
	}
	default:
		rc = -EINVAL;
	}

out:
	return rc;
}

static int do_tls_getsockopt(struct sock *sk, int optname,
			     char __user *optval, int __user *optlen)
{
	int rc = 0;

	switch (optname) {
	case TLS_TX:
		rc = do_tls_getsockopt_tx(sk, optval, optlen);
		break;
	default:
		rc = -ENOPROTOOPT;
		break;
	}
	return rc;
}

static int tls_getsockopt(struct sock *sk, int level, int optname,
			  char __user *optval, int __user *optlen)
{
	struct tls_context *ctx = tls_get_ctx(sk);

	if (level != SOL_TLS)
		return ctx->getsockopt(sk, level, optname, optval, optlen);

	return do_tls_getsockopt(sk, optname, optval, optlen);
}

static int do_tls_setsockopt_conf(struct sock *sk, char __user *optval,
				  unsigned int optlen, int tx)
{
	struct tls_crypto_info *crypto_info;
	struct tls_crypto_info *alt_crypto_info;
	struct tls_context *ctx = tls_get_ctx(sk);
	size_t optsize;
	int rc = 0;
	int conf;

	if (!optval || (optlen < sizeof(*crypto_info))) {
		rc = -EINVAL;
		goto out;
	}

	if (tx) {
		crypto_info = &ctx->crypto_send.info;
		alt_crypto_info = &ctx->crypto_recv.info;
	} else {
		crypto_info = &ctx->crypto_recv.info;
		alt_crypto_info = &ctx->crypto_send.info;
	}

	/* Currently we don't support set crypto info more than one time */
	if (TLS_CRYPTO_INFO_READY(crypto_info)) {
		rc = -EBUSY;
		goto out;
	}

	rc = copy_from_user(crypto_info, optval, sizeof(*crypto_info));
	if (rc) {
		rc = -EFAULT;
		goto err_crypto_info;
	}

	/* check version */
	if (crypto_info->version != TLS_1_2_VERSION &&
	    crypto_info->version != TLS_1_3_VERSION) {
		rc = -ENOTSUPP;
		goto err_crypto_info;
	}

	/* Ensure that TLS version and ciphers are same in both directions */
	if (TLS_CRYPTO_INFO_READY(alt_crypto_info)) {
		if (alt_crypto_info->version != crypto_info->version ||
		    alt_crypto_info->cipher_type != crypto_info->cipher_type) {
<<<<<<< HEAD
			rc = -EINVAL;
			goto err_crypto_info;
		}
	}

	switch (crypto_info->cipher_type) {
	case TLS_CIPHER_AES_GCM_128:
	case TLS_CIPHER_AES_GCM_256: {
		optsize = crypto_info->cipher_type == TLS_CIPHER_AES_GCM_128 ?
			sizeof(struct tls12_crypto_info_aes_gcm_128) :
			sizeof(struct tls12_crypto_info_aes_gcm_256);
		if (optlen != optsize) {
=======
>>>>>>> 0ecfebd2
			rc = -EINVAL;
			goto err_crypto_info;
		}
	}

	switch (crypto_info->cipher_type) {
	case TLS_CIPHER_AES_GCM_128:
		optsize = sizeof(struct tls12_crypto_info_aes_gcm_128);
		break;
	case TLS_CIPHER_AES_GCM_256: {
		optsize = sizeof(struct tls12_crypto_info_aes_gcm_256);
		break;
	}
	case TLS_CIPHER_AES_CCM_128:
		optsize = sizeof(struct tls12_crypto_info_aes_ccm_128);
		break;
	default:
		rc = -EINVAL;
		goto err_crypto_info;
	}

	if (optlen != optsize) {
		rc = -EINVAL;
		goto err_crypto_info;
	}

	rc = copy_from_user(crypto_info + 1, optval + sizeof(*crypto_info),
			    optlen - sizeof(*crypto_info));
	if (rc) {
		rc = -EFAULT;
		goto err_crypto_info;
	}

	if (tx) {
#ifdef CONFIG_TLS_DEVICE
		rc = tls_set_device_offload(sk, ctx);
		conf = TLS_HW;
		if (rc) {
#else
		{
#endif
			rc = tls_set_sw_offload(sk, ctx, 1);
			conf = TLS_SW;
		}
	} else {
#ifdef CONFIG_TLS_DEVICE
		rc = tls_set_device_offload_rx(sk, ctx);
		conf = TLS_HW;
		if (rc) {
#else
		{
#endif
			rc = tls_set_sw_offload(sk, ctx, 0);
			conf = TLS_SW;
		}
	}

	if (rc)
		goto err_crypto_info;

	if (tx)
		ctx->tx_conf = conf;
	else
		ctx->rx_conf = conf;
	update_sk_prot(sk, ctx);
	if (tx) {
		ctx->sk_write_space = sk->sk_write_space;
		sk->sk_write_space = tls_write_space;
	} else {
		sk->sk_socket->ops = &tls_sw_proto_ops;
	}
	goto out;

err_crypto_info:
	memzero_explicit(crypto_info, sizeof(union tls_crypto_context));
out:
	return rc;
}

static int do_tls_setsockopt(struct sock *sk, int optname,
			     char __user *optval, unsigned int optlen)
{
	int rc = 0;

	switch (optname) {
	case TLS_TX:
	case TLS_RX:
		lock_sock(sk);
		rc = do_tls_setsockopt_conf(sk, optval, optlen,
					    optname == TLS_TX);
		release_sock(sk);
		break;
	default:
		rc = -ENOPROTOOPT;
		break;
	}
	return rc;
}

static int tls_setsockopt(struct sock *sk, int level, int optname,
			  char __user *optval, unsigned int optlen)
{
	struct tls_context *ctx = tls_get_ctx(sk);

	if (level != SOL_TLS)
		return ctx->setsockopt(sk, level, optname, optval, optlen);

	return do_tls_setsockopt(sk, optname, optval, optlen);
}

static struct tls_context *create_ctx(struct sock *sk)
{
	struct inet_connection_sock *icsk = inet_csk(sk);
	struct tls_context *ctx;

	ctx = kzalloc(sizeof(*ctx), GFP_ATOMIC);
	if (!ctx)
		return NULL;

	icsk->icsk_ulp_data = ctx;
	ctx->setsockopt = sk->sk_prot->setsockopt;
	ctx->getsockopt = sk->sk_prot->getsockopt;
	ctx->sk_proto_close = sk->sk_prot->close;
	return ctx;
}

static void tls_build_proto(struct sock *sk)
{
	int ip_ver = sk->sk_family == AF_INET6 ? TLSV6 : TLSV4;

	/* Build IPv6 TLS whenever the address of tcpv6 _prot changes */
	if (ip_ver == TLSV6 &&
	    unlikely(sk->sk_prot != smp_load_acquire(&saved_tcpv6_prot))) {
		mutex_lock(&tcpv6_prot_mutex);
		if (likely(sk->sk_prot != saved_tcpv6_prot)) {
			build_protos(tls_prots[TLSV6], sk->sk_prot);
			smp_store_release(&saved_tcpv6_prot, sk->sk_prot);
		}
		mutex_unlock(&tcpv6_prot_mutex);
	}

	if (ip_ver == TLSV4 &&
	    unlikely(sk->sk_prot != smp_load_acquire(&saved_tcpv4_prot))) {
		mutex_lock(&tcpv4_prot_mutex);
		if (likely(sk->sk_prot != saved_tcpv4_prot)) {
			build_protos(tls_prots[TLSV4], sk->sk_prot);
			smp_store_release(&saved_tcpv4_prot, sk->sk_prot);
		}
		mutex_unlock(&tcpv4_prot_mutex);
	}
}

static void tls_hw_sk_destruct(struct sock *sk)
{
	struct tls_context *ctx = tls_get_ctx(sk);
	struct inet_connection_sock *icsk = inet_csk(sk);

	ctx->sk_destruct(sk);
	/* Free ctx */
	kfree(ctx);
	icsk->icsk_ulp_data = NULL;
}

static int tls_hw_prot(struct sock *sk)
{
	struct tls_context *ctx;
	struct tls_device *dev;
	int rc = 0;

	spin_lock_bh(&device_spinlock);
	list_for_each_entry(dev, &device_list, dev_list) {
		if (dev->feature && dev->feature(dev)) {
			ctx = create_ctx(sk);
			if (!ctx)
				goto out;

			spin_unlock_bh(&device_spinlock);
			tls_build_proto(sk);
			ctx->hash = sk->sk_prot->hash;
			ctx->unhash = sk->sk_prot->unhash;
			ctx->sk_proto_close = sk->sk_prot->close;
			ctx->sk_destruct = sk->sk_destruct;
			sk->sk_destruct = tls_hw_sk_destruct;
			ctx->rx_conf = TLS_HW_RECORD;
			ctx->tx_conf = TLS_HW_RECORD;
			update_sk_prot(sk, ctx);
			spin_lock_bh(&device_spinlock);
			rc = 1;
			break;
		}
	}
out:
	spin_unlock_bh(&device_spinlock);
	return rc;
}

static void tls_hw_unhash(struct sock *sk)
{
	struct tls_context *ctx = tls_get_ctx(sk);
	struct tls_device *dev;

	spin_lock_bh(&device_spinlock);
	list_for_each_entry(dev, &device_list, dev_list) {
		if (dev->unhash) {
			kref_get(&dev->kref);
			spin_unlock_bh(&device_spinlock);
			dev->unhash(dev, sk);
			kref_put(&dev->kref, dev->release);
			spin_lock_bh(&device_spinlock);
		}
	}
	spin_unlock_bh(&device_spinlock);
	ctx->unhash(sk);
}

static int tls_hw_hash(struct sock *sk)
{
	struct tls_context *ctx = tls_get_ctx(sk);
	struct tls_device *dev;
	int err;

	err = ctx->hash(sk);
	spin_lock_bh(&device_spinlock);
	list_for_each_entry(dev, &device_list, dev_list) {
		if (dev->hash) {
			kref_get(&dev->kref);
			spin_unlock_bh(&device_spinlock);
			err |= dev->hash(dev, sk);
			kref_put(&dev->kref, dev->release);
			spin_lock_bh(&device_spinlock);
		}
	}
	spin_unlock_bh(&device_spinlock);

	if (err)
		tls_hw_unhash(sk);
	return err;
}

static void build_protos(struct proto prot[TLS_NUM_CONFIG][TLS_NUM_CONFIG],
			 struct proto *base)
{
	prot[TLS_BASE][TLS_BASE] = *base;
	prot[TLS_BASE][TLS_BASE].setsockopt	= tls_setsockopt;
	prot[TLS_BASE][TLS_BASE].getsockopt	= tls_getsockopt;
	prot[TLS_BASE][TLS_BASE].close		= tls_sk_proto_close;

	prot[TLS_SW][TLS_BASE] = prot[TLS_BASE][TLS_BASE];
	prot[TLS_SW][TLS_BASE].sendmsg		= tls_sw_sendmsg;
	prot[TLS_SW][TLS_BASE].sendpage		= tls_sw_sendpage;

	prot[TLS_BASE][TLS_SW] = prot[TLS_BASE][TLS_BASE];
	prot[TLS_BASE][TLS_SW].recvmsg		  = tls_sw_recvmsg;
	prot[TLS_BASE][TLS_SW].stream_memory_read = tls_sw_stream_read;
	prot[TLS_BASE][TLS_SW].close		  = tls_sk_proto_close;

	prot[TLS_SW][TLS_SW] = prot[TLS_SW][TLS_BASE];
	prot[TLS_SW][TLS_SW].recvmsg		= tls_sw_recvmsg;
	prot[TLS_SW][TLS_SW].stream_memory_read	= tls_sw_stream_read;
	prot[TLS_SW][TLS_SW].close		= tls_sk_proto_close;

#ifdef CONFIG_TLS_DEVICE
	prot[TLS_HW][TLS_BASE] = prot[TLS_BASE][TLS_BASE];
	prot[TLS_HW][TLS_BASE].sendmsg		= tls_device_sendmsg;
	prot[TLS_HW][TLS_BASE].sendpage		= tls_device_sendpage;

	prot[TLS_HW][TLS_SW] = prot[TLS_BASE][TLS_SW];
	prot[TLS_HW][TLS_SW].sendmsg		= tls_device_sendmsg;
	prot[TLS_HW][TLS_SW].sendpage		= tls_device_sendpage;

	prot[TLS_BASE][TLS_HW] = prot[TLS_BASE][TLS_SW];

	prot[TLS_SW][TLS_HW] = prot[TLS_SW][TLS_SW];

	prot[TLS_HW][TLS_HW] = prot[TLS_HW][TLS_SW];
#endif

	prot[TLS_HW_RECORD][TLS_HW_RECORD] = *base;
	prot[TLS_HW_RECORD][TLS_HW_RECORD].hash		= tls_hw_hash;
	prot[TLS_HW_RECORD][TLS_HW_RECORD].unhash	= tls_hw_unhash;
	prot[TLS_HW_RECORD][TLS_HW_RECORD].close	= tls_sk_proto_close;
}

static int tls_init(struct sock *sk)
{
	struct tls_context *ctx;
	int rc = 0;

	if (tls_hw_prot(sk))
		goto out;

	/* The TLS ulp is currently supported only for TCP sockets
	 * in ESTABLISHED state.
	 * Supporting sockets in LISTEN state will require us
	 * to modify the accept implementation to clone rather then
	 * share the ulp context.
	 */
	if (sk->sk_state != TCP_ESTABLISHED)
		return -ENOTSUPP;

	/* allocate tls context */
	ctx = create_ctx(sk);
	if (!ctx) {
		rc = -ENOMEM;
		goto out;
	}

	tls_build_proto(sk);
	ctx->tx_conf = TLS_BASE;
	ctx->rx_conf = TLS_BASE;
	update_sk_prot(sk, ctx);
out:
	return rc;
}

void tls_register_device(struct tls_device *device)
{
	spin_lock_bh(&device_spinlock);
	list_add_tail(&device->dev_list, &device_list);
	spin_unlock_bh(&device_spinlock);
}
EXPORT_SYMBOL(tls_register_device);

void tls_unregister_device(struct tls_device *device)
{
	spin_lock_bh(&device_spinlock);
	list_del(&device->dev_list);
	spin_unlock_bh(&device_spinlock);
}
EXPORT_SYMBOL(tls_unregister_device);

static struct tcp_ulp_ops tcp_tls_ulp_ops __read_mostly = {
	.name			= "tls",
	.owner			= THIS_MODULE,
	.init			= tls_init,
};

static int __init tls_register(void)
{
	tls_sw_proto_ops = inet_stream_ops;
	tls_sw_proto_ops.splice_read = tls_sw_splice_read;

#ifdef CONFIG_TLS_DEVICE
	tls_device_init();
#endif
	tcp_register_ulp(&tcp_tls_ulp_ops);

	return 0;
}

static void __exit tls_unregister(void)
{
	tcp_unregister_ulp(&tcp_tls_ulp_ops);
#ifdef CONFIG_TLS_DEVICE
	tls_device_cleanup();
#endif
}

module_init(tls_register);
module_exit(tls_unregister);<|MERGE_RESOLUTION|>--- conflicted
+++ resolved
@@ -484,21 +484,6 @@
 	if (TLS_CRYPTO_INFO_READY(alt_crypto_info)) {
 		if (alt_crypto_info->version != crypto_info->version ||
 		    alt_crypto_info->cipher_type != crypto_info->cipher_type) {
-<<<<<<< HEAD
-			rc = -EINVAL;
-			goto err_crypto_info;
-		}
-	}
-
-	switch (crypto_info->cipher_type) {
-	case TLS_CIPHER_AES_GCM_128:
-	case TLS_CIPHER_AES_GCM_256: {
-		optsize = crypto_info->cipher_type == TLS_CIPHER_AES_GCM_128 ?
-			sizeof(struct tls12_crypto_info_aes_gcm_128) :
-			sizeof(struct tls12_crypto_info_aes_gcm_256);
-		if (optlen != optsize) {
-=======
->>>>>>> 0ecfebd2
 			rc = -EINVAL;
 			goto err_crypto_info;
 		}
