// SPDX-License-Identifier: GPL-2.0-or-later
/*
 *  Kernel Probes (KProbes)
 *
 * Copyright (C) IBM Corporation, 2002, 2004
 *
 * 2002-Oct	Created by Vamsi Krishna S <vamsi_krishna@in.ibm.com> Kernel
 *		Probes initial implementation (includes suggestions from
 *		Rusty Russell).
 * 2004-Aug	Updated by Prasanna S Panchamukhi <prasanna@in.ibm.com> with
 *		hlists and exceptions notifier as suggested by Andi Kleen.
 * 2004-July	Suparna Bhattacharya <suparna@in.ibm.com> added jumper probes
 *		interface to access function arguments.
 * 2004-Sep	Prasanna S Panchamukhi <prasanna@in.ibm.com> Changed Kprobes
 *		exceptions notifier to be first on the priority list.
 * 2005-May	Hien Nguyen <hien@us.ibm.com>, Jim Keniston
 *		<jkenisto@us.ibm.com> and Prasanna S Panchamukhi
 *		<prasanna@in.ibm.com> added function-return probes.
 */

#define pr_fmt(fmt) "kprobes: " fmt

#include <linux/kprobes.h>
#include <linux/hash.h>
#include <linux/init.h>
#include <linux/slab.h>
#include <linux/stddef.h>
#include <linux/export.h>
#include <linux/moduleloader.h>
#include <linux/kallsyms.h>
#include <linux/freezer.h>
#include <linux/seq_file.h>
#include <linux/debugfs.h>
#include <linux/sysctl.h>
#include <linux/kdebug.h>
#include <linux/memory.h>
#include <linux/ftrace.h>
#include <linux/cpu.h>
#include <linux/jump_label.h>
#include <linux/static_call.h>
#include <linux/perf_event.h>

#include <asm/sections.h>
#include <asm/cacheflush.h>
#include <asm/errno.h>
#include <linux/uaccess.h>

#define KPROBE_HASH_BITS 6
#define KPROBE_TABLE_SIZE (1 << KPROBE_HASH_BITS)


static int kprobes_initialized;
/* kprobe_table can be accessed by
 * - Normal hlist traversal and RCU add/del under 'kprobe_mutex' is held.
 * Or
 * - RCU hlist traversal under disabling preempt (breakpoint handlers)
 */
static struct hlist_head kprobe_table[KPROBE_TABLE_SIZE];

/* NOTE: change this value only with 'kprobe_mutex' held */
static bool kprobes_all_disarmed;

/* This protects 'kprobe_table' and 'optimizing_list' */
static DEFINE_MUTEX(kprobe_mutex);
static DEFINE_PER_CPU(struct kprobe *, kprobe_instance);

kprobe_opcode_t * __weak kprobe_lookup_name(const char *name,
					unsigned int __unused)
{
	return ((kprobe_opcode_t *)(kallsyms_lookup_name(name)));
}

/*
 * Blacklist -- list of 'struct kprobe_blacklist_entry' to store info where
 * kprobes can not probe.
 */
static LIST_HEAD(kprobe_blacklist);

#ifdef __ARCH_WANT_KPROBES_INSN_SLOT
/*
 * 'kprobe::ainsn.insn' points to the copy of the instruction to be
 * single-stepped. x86_64, POWER4 and above have no-exec support and
 * stepping on the instruction on a vmalloced/kmalloced/data page
 * is a recipe for disaster
 */
struct kprobe_insn_page {
	struct list_head list;
	kprobe_opcode_t *insns;		/* Page of instruction slots */
	struct kprobe_insn_cache *cache;
	int nused;
	int ngarbage;
	char slot_used[];
};

#define KPROBE_INSN_PAGE_SIZE(slots)			\
	(offsetof(struct kprobe_insn_page, slot_used) +	\
	 (sizeof(char) * (slots)))

static int slots_per_page(struct kprobe_insn_cache *c)
{
	return PAGE_SIZE/(c->insn_size * sizeof(kprobe_opcode_t));
}

enum kprobe_slot_state {
	SLOT_CLEAN = 0,
	SLOT_DIRTY = 1,
	SLOT_USED = 2,
};

void __weak *alloc_insn_page(void)
{
	/*
	 * Use module_alloc() so this page is within +/- 2GB of where the
	 * kernel image and loaded module images reside. This is required
	 * for most of the architectures.
	 * (e.g. x86-64 needs this to handle the %rip-relative fixups.)
	 */
	return module_alloc(PAGE_SIZE);
}

static void free_insn_page(void *page)
{
	module_memfree(page);
}

struct kprobe_insn_cache kprobe_insn_slots = {
	.mutex = __MUTEX_INITIALIZER(kprobe_insn_slots.mutex),
	.alloc = alloc_insn_page,
	.free = free_insn_page,
	.sym = KPROBE_INSN_PAGE_SYM,
	.pages = LIST_HEAD_INIT(kprobe_insn_slots.pages),
	.insn_size = MAX_INSN_SIZE,
	.nr_garbage = 0,
};
static int collect_garbage_slots(struct kprobe_insn_cache *c);

/**
 * __get_insn_slot() - Find a slot on an executable page for an instruction.
 * We allocate an executable page if there's no room on existing ones.
 */
kprobe_opcode_t *__get_insn_slot(struct kprobe_insn_cache *c)
{
	struct kprobe_insn_page *kip;
	kprobe_opcode_t *slot = NULL;

	/* Since the slot array is not protected by rcu, we need a mutex */
	mutex_lock(&c->mutex);
 retry:
	rcu_read_lock();
	list_for_each_entry_rcu(kip, &c->pages, list) {
		if (kip->nused < slots_per_page(c)) {
			int i;

			for (i = 0; i < slots_per_page(c); i++) {
				if (kip->slot_used[i] == SLOT_CLEAN) {
					kip->slot_used[i] = SLOT_USED;
					kip->nused++;
					slot = kip->insns + (i * c->insn_size);
					rcu_read_unlock();
					goto out;
				}
			}
			/* kip->nused is broken. Fix it. */
			kip->nused = slots_per_page(c);
			WARN_ON(1);
		}
	}
	rcu_read_unlock();

	/* If there are any garbage slots, collect it and try again. */
	if (c->nr_garbage && collect_garbage_slots(c) == 0)
		goto retry;

	/* All out of space.  Need to allocate a new page. */
	kip = kmalloc(KPROBE_INSN_PAGE_SIZE(slots_per_page(c)), GFP_KERNEL);
	if (!kip)
		goto out;

	kip->insns = c->alloc();
	if (!kip->insns) {
		kfree(kip);
		goto out;
	}
	INIT_LIST_HEAD(&kip->list);
	memset(kip->slot_used, SLOT_CLEAN, slots_per_page(c));
	kip->slot_used[0] = SLOT_USED;
	kip->nused = 1;
	kip->ngarbage = 0;
	kip->cache = c;
	list_add_rcu(&kip->list, &c->pages);
	slot = kip->insns;

	/* Record the perf ksymbol register event after adding the page */
	perf_event_ksymbol(PERF_RECORD_KSYMBOL_TYPE_OOL, (unsigned long)kip->insns,
			   PAGE_SIZE, false, c->sym);
out:
	mutex_unlock(&c->mutex);
	return slot;
}

/* Return true if all garbages are collected, otherwise false. */
static bool collect_one_slot(struct kprobe_insn_page *kip, int idx)
{
	kip->slot_used[idx] = SLOT_CLEAN;
	kip->nused--;
	if (kip->nused == 0) {
		/*
		 * Page is no longer in use.  Free it unless
		 * it's the last one.  We keep the last one
		 * so as not to have to set it up again the
		 * next time somebody inserts a probe.
		 */
		if (!list_is_singular(&kip->list)) {
			/*
			 * Record perf ksymbol unregister event before removing
			 * the page.
			 */
			perf_event_ksymbol(PERF_RECORD_KSYMBOL_TYPE_OOL,
					   (unsigned long)kip->insns, PAGE_SIZE, true,
					   kip->cache->sym);
			list_del_rcu(&kip->list);
			synchronize_rcu();
			kip->cache->free(kip->insns);
			kfree(kip);
		}
		return true;
	}
	return false;
}

static int collect_garbage_slots(struct kprobe_insn_cache *c)
{
	struct kprobe_insn_page *kip, *next;

	/* Ensure no-one is interrupted on the garbages */
	synchronize_rcu();

	list_for_each_entry_safe(kip, next, &c->pages, list) {
		int i;

		if (kip->ngarbage == 0)
			continue;
		kip->ngarbage = 0;	/* we will collect all garbages */
		for (i = 0; i < slots_per_page(c); i++) {
			if (kip->slot_used[i] == SLOT_DIRTY && collect_one_slot(kip, i))
				break;
		}
	}
	c->nr_garbage = 0;
	return 0;
}

void __free_insn_slot(struct kprobe_insn_cache *c,
		      kprobe_opcode_t *slot, int dirty)
{
	struct kprobe_insn_page *kip;
	long idx;

	mutex_lock(&c->mutex);
	rcu_read_lock();
	list_for_each_entry_rcu(kip, &c->pages, list) {
		idx = ((long)slot - (long)kip->insns) /
			(c->insn_size * sizeof(kprobe_opcode_t));
		if (idx >= 0 && idx < slots_per_page(c))
			goto out;
	}
	/* Could not find this slot. */
	WARN_ON(1);
	kip = NULL;
out:
	rcu_read_unlock();
	/* Mark and sweep: this may sleep */
	if (kip) {
		/* Check double free */
		WARN_ON(kip->slot_used[idx] != SLOT_USED);
		if (dirty) {
			kip->slot_used[idx] = SLOT_DIRTY;
			kip->ngarbage++;
			if (++c->nr_garbage > slots_per_page(c))
				collect_garbage_slots(c);
		} else {
			collect_one_slot(kip, idx);
		}
	}
	mutex_unlock(&c->mutex);
}

/*
 * Check given address is on the page of kprobe instruction slots.
 * This will be used for checking whether the address on a stack
 * is on a text area or not.
 */
bool __is_insn_slot_addr(struct kprobe_insn_cache *c, unsigned long addr)
{
	struct kprobe_insn_page *kip;
	bool ret = false;

	rcu_read_lock();
	list_for_each_entry_rcu(kip, &c->pages, list) {
		if (addr >= (unsigned long)kip->insns &&
		    addr < (unsigned long)kip->insns + PAGE_SIZE) {
			ret = true;
			break;
		}
	}
	rcu_read_unlock();

	return ret;
}

int kprobe_cache_get_kallsym(struct kprobe_insn_cache *c, unsigned int *symnum,
			     unsigned long *value, char *type, char *sym)
{
	struct kprobe_insn_page *kip;
	int ret = -ERANGE;

	rcu_read_lock();
	list_for_each_entry_rcu(kip, &c->pages, list) {
		if ((*symnum)--)
			continue;
		strscpy(sym, c->sym, KSYM_NAME_LEN);
		*type = 't';
		*value = (unsigned long)kip->insns;
		ret = 0;
		break;
	}
	rcu_read_unlock();

	return ret;
}

#ifdef CONFIG_OPTPROBES
void __weak *alloc_optinsn_page(void)
{
	return alloc_insn_page();
}

void __weak free_optinsn_page(void *page)
{
	free_insn_page(page);
}

/* For optimized_kprobe buffer */
struct kprobe_insn_cache kprobe_optinsn_slots = {
	.mutex = __MUTEX_INITIALIZER(kprobe_optinsn_slots.mutex),
	.alloc = alloc_optinsn_page,
	.free = free_optinsn_page,
	.sym = KPROBE_OPTINSN_PAGE_SYM,
	.pages = LIST_HEAD_INIT(kprobe_optinsn_slots.pages),
	/* .insn_size is initialized later */
	.nr_garbage = 0,
};
#endif
#endif

/* We have preemption disabled.. so it is safe to use __ versions */
static inline void set_kprobe_instance(struct kprobe *kp)
{
	__this_cpu_write(kprobe_instance, kp);
}

static inline void reset_kprobe_instance(void)
{
	__this_cpu_write(kprobe_instance, NULL);
}

/*
 * This routine is called either:
 *	- under the 'kprobe_mutex' - during kprobe_[un]register().
 *				OR
 *	- with preemption disabled - from architecture specific code.
 */
struct kprobe *get_kprobe(void *addr)
{
	struct hlist_head *head;
	struct kprobe *p;

	head = &kprobe_table[hash_ptr(addr, KPROBE_HASH_BITS)];
	hlist_for_each_entry_rcu(p, head, hlist,
				 lockdep_is_held(&kprobe_mutex)) {
		if (p->addr == addr)
			return p;
	}

	return NULL;
}
NOKPROBE_SYMBOL(get_kprobe);

static int aggr_pre_handler(struct kprobe *p, struct pt_regs *regs);

/* Return true if 'p' is an aggregator */
static inline bool kprobe_aggrprobe(struct kprobe *p)
{
	return p->pre_handler == aggr_pre_handler;
}

/* Return true if 'p' is unused */
static inline bool kprobe_unused(struct kprobe *p)
{
	return kprobe_aggrprobe(p) && kprobe_disabled(p) &&
	       list_empty(&p->list);
}

/* Keep all fields in the kprobe consistent. */
static inline void copy_kprobe(struct kprobe *ap, struct kprobe *p)
{
	memcpy(&p->opcode, &ap->opcode, sizeof(kprobe_opcode_t));
	memcpy(&p->ainsn, &ap->ainsn, sizeof(struct arch_specific_insn));
}

#ifdef CONFIG_OPTPROBES
/* NOTE: This is protected by 'kprobe_mutex'. */
static bool kprobes_allow_optimization;

/*
 * Call all 'kprobe::pre_handler' on the list, but ignores its return value.
 * This must be called from arch-dep optimized caller.
 */
void opt_pre_handler(struct kprobe *p, struct pt_regs *regs)
{
	struct kprobe *kp;

	list_for_each_entry_rcu(kp, &p->list, list) {
		if (kp->pre_handler && likely(!kprobe_disabled(kp))) {
			set_kprobe_instance(kp);
			kp->pre_handler(kp, regs);
		}
		reset_kprobe_instance();
	}
}
NOKPROBE_SYMBOL(opt_pre_handler);

/* Free optimized instructions and optimized_kprobe */
static void free_aggr_kprobe(struct kprobe *p)
{
	struct optimized_kprobe *op;

	op = container_of(p, struct optimized_kprobe, kp);
	arch_remove_optimized_kprobe(op);
	arch_remove_kprobe(p);
	kfree(op);
}

/* Return true if the kprobe is ready for optimization. */
static inline int kprobe_optready(struct kprobe *p)
{
	struct optimized_kprobe *op;

	if (kprobe_aggrprobe(p)) {
		op = container_of(p, struct optimized_kprobe, kp);
		return arch_prepared_optinsn(&op->optinsn);
	}

	return 0;
}

/* Return true if the kprobe is disarmed. Note: p must be on hash list */
static inline bool kprobe_disarmed(struct kprobe *p)
{
	struct optimized_kprobe *op;

	/* If kprobe is not aggr/opt probe, just return kprobe is disabled */
	if (!kprobe_aggrprobe(p))
		return kprobe_disabled(p);

	op = container_of(p, struct optimized_kprobe, kp);

	return kprobe_disabled(p) && list_empty(&op->list);
}

/* Return true if the probe is queued on (un)optimizing lists */
static bool kprobe_queued(struct kprobe *p)
{
	struct optimized_kprobe *op;

	if (kprobe_aggrprobe(p)) {
		op = container_of(p, struct optimized_kprobe, kp);
		if (!list_empty(&op->list))
			return true;
	}
	return false;
}

/*
 * Return an optimized kprobe whose optimizing code replaces
 * instructions including 'addr' (exclude breakpoint).
 */
static struct kprobe *get_optimized_kprobe(kprobe_opcode_t *addr)
{
	int i;
	struct kprobe *p = NULL;
	struct optimized_kprobe *op;

	/* Don't check i == 0, since that is a breakpoint case. */
	for (i = 1; !p && i < MAX_OPTIMIZED_LENGTH / sizeof(kprobe_opcode_t); i++)
		p = get_kprobe(addr - i);

	if (p && kprobe_optready(p)) {
		op = container_of(p, struct optimized_kprobe, kp);
		if (arch_within_optimized_kprobe(op, addr))
			return p;
	}

	return NULL;
}

/* Optimization staging list, protected by 'kprobe_mutex' */
static LIST_HEAD(optimizing_list);
static LIST_HEAD(unoptimizing_list);
static LIST_HEAD(freeing_list);

static void kprobe_optimizer(struct work_struct *work);
static DECLARE_DELAYED_WORK(optimizing_work, kprobe_optimizer);
#define OPTIMIZE_DELAY 5

/*
 * Optimize (replace a breakpoint with a jump) kprobes listed on
 * 'optimizing_list'.
 */
static void do_optimize_kprobes(void)
{
	lockdep_assert_held(&text_mutex);
	/*
	 * The optimization/unoptimization refers 'online_cpus' via
	 * stop_machine() and cpu-hotplug modifies the 'online_cpus'.
	 * And same time, 'text_mutex' will be held in cpu-hotplug and here.
	 * This combination can cause a deadlock (cpu-hotplug tries to lock
	 * 'text_mutex' but stop_machine() can not be done because
	 * the 'online_cpus' has been changed)
	 * To avoid this deadlock, caller must have locked cpu-hotplug
	 * for preventing cpu-hotplug outside of 'text_mutex' locking.
	 */
	lockdep_assert_cpus_held();

	/* Optimization never be done when disarmed */
	if (kprobes_all_disarmed || !kprobes_allow_optimization ||
	    list_empty(&optimizing_list))
		return;

	arch_optimize_kprobes(&optimizing_list);
}

/*
 * Unoptimize (replace a jump with a breakpoint and remove the breakpoint
 * if need) kprobes listed on 'unoptimizing_list'.
 */
static void do_unoptimize_kprobes(void)
{
	struct optimized_kprobe *op, *tmp;

	lockdep_assert_held(&text_mutex);
	/* See comment in do_optimize_kprobes() */
	lockdep_assert_cpus_held();

	/* Unoptimization must be done anytime */
	if (list_empty(&unoptimizing_list))
		return;

	arch_unoptimize_kprobes(&unoptimizing_list, &freeing_list);
	/* Loop on 'freeing_list' for disarming */
	list_for_each_entry_safe(op, tmp, &freeing_list, list) {
		/* Switching from detour code to origin */
		op->kp.flags &= ~KPROBE_FLAG_OPTIMIZED;
		/* Disarm probes if marked disabled */
		if (kprobe_disabled(&op->kp))
			arch_disarm_kprobe(&op->kp);
		if (kprobe_unused(&op->kp)) {
			/*
			 * Remove unused probes from hash list. After waiting
			 * for synchronization, these probes are reclaimed.
			 * (reclaiming is done by do_free_cleaned_kprobes().)
			 */
			hlist_del_rcu(&op->kp.hlist);
		} else
			list_del_init(&op->list);
	}
}

/* Reclaim all kprobes on the 'freeing_list' */
static void do_free_cleaned_kprobes(void)
{
	struct optimized_kprobe *op, *tmp;

	list_for_each_entry_safe(op, tmp, &freeing_list, list) {
		list_del_init(&op->list);
		if (WARN_ON_ONCE(!kprobe_unused(&op->kp))) {
			/*
			 * This must not happen, but if there is a kprobe
			 * still in use, keep it on kprobes hash list.
			 */
			continue;
		}
		free_aggr_kprobe(&op->kp);
	}
}

/* Start optimizer after OPTIMIZE_DELAY passed */
static void kick_kprobe_optimizer(void)
{
	schedule_delayed_work(&optimizing_work, OPTIMIZE_DELAY);
}

/* Kprobe jump optimizer */
static void kprobe_optimizer(struct work_struct *work)
{
	mutex_lock(&kprobe_mutex);
	cpus_read_lock();
	mutex_lock(&text_mutex);

	/*
	 * Step 1: Unoptimize kprobes and collect cleaned (unused and disarmed)
	 * kprobes before waiting for quiesence period.
	 */
	do_unoptimize_kprobes();

	/*
	 * Step 2: Wait for quiesence period to ensure all potentially
	 * preempted tasks to have normally scheduled. Because optprobe
	 * may modify multiple instructions, there is a chance that Nth
	 * instruction is preempted. In that case, such tasks can return
	 * to 2nd-Nth byte of jump instruction. This wait is for avoiding it.
	 * Note that on non-preemptive kernel, this is transparently converted
	 * to synchronoze_sched() to wait for all interrupts to have completed.
	 */
	synchronize_rcu_tasks();

	/* Step 3: Optimize kprobes after quiesence period */
	do_optimize_kprobes();

	/* Step 4: Free cleaned kprobes after quiesence period */
	do_free_cleaned_kprobes();

	mutex_unlock(&text_mutex);
	cpus_read_unlock();

	/* Step 5: Kick optimizer again if needed */
	if (!list_empty(&optimizing_list) || !list_empty(&unoptimizing_list))
		kick_kprobe_optimizer();

	mutex_unlock(&kprobe_mutex);
}

/* Wait for completing optimization and unoptimization */
void wait_for_kprobe_optimizer(void)
{
	mutex_lock(&kprobe_mutex);

	while (!list_empty(&optimizing_list) || !list_empty(&unoptimizing_list)) {
		mutex_unlock(&kprobe_mutex);

		/* This will also make 'optimizing_work' execute immmediately */
		flush_delayed_work(&optimizing_work);
		/* 'optimizing_work' might not have been queued yet, relax */
		cpu_relax();

		mutex_lock(&kprobe_mutex);
	}

	mutex_unlock(&kprobe_mutex);
}

static bool optprobe_queued_unopt(struct optimized_kprobe *op)
{
	struct optimized_kprobe *_op;

	list_for_each_entry(_op, &unoptimizing_list, list) {
		if (op == _op)
			return true;
	}

	return false;
}

/* Optimize kprobe if p is ready to be optimized */
static void optimize_kprobe(struct kprobe *p)
{
	struct optimized_kprobe *op;

	/* Check if the kprobe is disabled or not ready for optimization. */
	if (!kprobe_optready(p) || !kprobes_allow_optimization ||
	    (kprobe_disabled(p) || kprobes_all_disarmed))
		return;

	/* kprobes with 'post_handler' can not be optimized */
	if (p->post_handler)
		return;

	op = container_of(p, struct optimized_kprobe, kp);

	/* Check there is no other kprobes at the optimized instructions */
	if (arch_check_optimized_kprobe(op) < 0)
		return;

	/* Check if it is already optimized. */
	if (op->kp.flags & KPROBE_FLAG_OPTIMIZED) {
		if (optprobe_queued_unopt(op)) {
			/* This is under unoptimizing. Just dequeue the probe */
			list_del_init(&op->list);
		}
		return;
	}
	op->kp.flags |= KPROBE_FLAG_OPTIMIZED;

	/*
	 * On the 'unoptimizing_list' and 'optimizing_list',
	 * 'op' must have OPTIMIZED flag
	 */
	if (WARN_ON_ONCE(!list_empty(&op->list)))
		return;

	list_add(&op->list, &optimizing_list);
	kick_kprobe_optimizer();
}

/* Short cut to direct unoptimizing */
static void force_unoptimize_kprobe(struct optimized_kprobe *op)
{
	lockdep_assert_cpus_held();
	arch_unoptimize_kprobe(op);
	op->kp.flags &= ~KPROBE_FLAG_OPTIMIZED;
}

/* Unoptimize a kprobe if p is optimized */
static void unoptimize_kprobe(struct kprobe *p, bool force)
{
	struct optimized_kprobe *op;

	if (!kprobe_aggrprobe(p) || kprobe_disarmed(p))
		return; /* This is not an optprobe nor optimized */

	op = container_of(p, struct optimized_kprobe, kp);
	if (!kprobe_optimized(p))
		return;

	if (!list_empty(&op->list)) {
		if (optprobe_queued_unopt(op)) {
			/* Queued in unoptimizing queue */
			if (force) {
				/*
				 * Forcibly unoptimize the kprobe here, and queue it
				 * in the freeing list for release afterwards.
				 */
				force_unoptimize_kprobe(op);
				list_move(&op->list, &freeing_list);
			}
		} else {
			/* Dequeue from the optimizing queue */
			list_del_init(&op->list);
			op->kp.flags &= ~KPROBE_FLAG_OPTIMIZED;
		}
		return;
	}

	/* Optimized kprobe case */
	if (force) {
		/* Forcibly update the code: this is a special case */
		force_unoptimize_kprobe(op);
	} else {
		list_add(&op->list, &unoptimizing_list);
		kick_kprobe_optimizer();
	}
}

/* Cancel unoptimizing for reusing */
static int reuse_unused_kprobe(struct kprobe *ap)
{
	struct optimized_kprobe *op;

	/*
	 * Unused kprobe MUST be on the way of delayed unoptimizing (means
	 * there is still a relative jump) and disabled.
	 */
	op = container_of(ap, struct optimized_kprobe, kp);
	WARN_ON_ONCE(list_empty(&op->list));
	/* Enable the probe again */
	ap->flags &= ~KPROBE_FLAG_DISABLED;
	/* Optimize it again. (remove from 'op->list') */
	if (!kprobe_optready(ap))
		return -EINVAL;

	optimize_kprobe(ap);
	return 0;
}

/* Remove optimized instructions */
static void kill_optimized_kprobe(struct kprobe *p)
{
	struct optimized_kprobe *op;

	op = container_of(p, struct optimized_kprobe, kp);
	if (!list_empty(&op->list))
		/* Dequeue from the (un)optimization queue */
		list_del_init(&op->list);
	op->kp.flags &= ~KPROBE_FLAG_OPTIMIZED;

	if (kprobe_unused(p)) {
		/* Enqueue if it is unused */
		list_add(&op->list, &freeing_list);
		/*
		 * Remove unused probes from the hash list. After waiting
		 * for synchronization, this probe is reclaimed.
		 * (reclaiming is done by do_free_cleaned_kprobes().)
		 */
		hlist_del_rcu(&op->kp.hlist);
	}

	/* Don't touch the code, because it is already freed. */
	arch_remove_optimized_kprobe(op);
}

static inline
void __prepare_optimized_kprobe(struct optimized_kprobe *op, struct kprobe *p)
{
	if (!kprobe_ftrace(p))
		arch_prepare_optimized_kprobe(op, p);
}

/* Try to prepare optimized instructions */
static void prepare_optimized_kprobe(struct kprobe *p)
{
	struct optimized_kprobe *op;

	op = container_of(p, struct optimized_kprobe, kp);
	__prepare_optimized_kprobe(op, p);
}

/* Allocate new optimized_kprobe and try to prepare optimized instructions. */
static struct kprobe *alloc_aggr_kprobe(struct kprobe *p)
{
	struct optimized_kprobe *op;

	op = kzalloc(sizeof(struct optimized_kprobe), GFP_KERNEL);
	if (!op)
		return NULL;

	INIT_LIST_HEAD(&op->list);
	op->kp.addr = p->addr;
	__prepare_optimized_kprobe(op, p);

	return &op->kp;
}

static void init_aggr_kprobe(struct kprobe *ap, struct kprobe *p);

/*
 * Prepare an optimized_kprobe and optimize it.
 * NOTE: 'p' must be a normal registered kprobe.
 */
static void try_to_optimize_kprobe(struct kprobe *p)
{
	struct kprobe *ap;
	struct optimized_kprobe *op;

	/* Impossible to optimize ftrace-based kprobe. */
	if (kprobe_ftrace(p))
		return;

	/* For preparing optimization, jump_label_text_reserved() is called. */
	cpus_read_lock();
	jump_label_lock();
	mutex_lock(&text_mutex);

	ap = alloc_aggr_kprobe(p);
	if (!ap)
		goto out;

	op = container_of(ap, struct optimized_kprobe, kp);
	if (!arch_prepared_optinsn(&op->optinsn)) {
		/* If failed to setup optimizing, fallback to kprobe. */
		arch_remove_optimized_kprobe(op);
		kfree(op);
		goto out;
	}

	init_aggr_kprobe(ap, p);
	optimize_kprobe(ap);	/* This just kicks optimizer thread. */

out:
	mutex_unlock(&text_mutex);
	jump_label_unlock();
	cpus_read_unlock();
}

static void optimize_all_kprobes(void)
{
	struct hlist_head *head;
	struct kprobe *p;
	unsigned int i;

	mutex_lock(&kprobe_mutex);
	/* If optimization is already allowed, just return. */
	if (kprobes_allow_optimization)
		goto out;

	cpus_read_lock();
	kprobes_allow_optimization = true;
	for (i = 0; i < KPROBE_TABLE_SIZE; i++) {
		head = &kprobe_table[i];
		hlist_for_each_entry(p, head, hlist)
			if (!kprobe_disabled(p))
				optimize_kprobe(p);
	}
	cpus_read_unlock();
	pr_info("kprobe jump-optimization is enabled. All kprobes are optimized if possible.\n");
out:
	mutex_unlock(&kprobe_mutex);
}

#ifdef CONFIG_SYSCTL
static void unoptimize_all_kprobes(void)
{
	struct hlist_head *head;
	struct kprobe *p;
	unsigned int i;

	mutex_lock(&kprobe_mutex);
	/* If optimization is already prohibited, just return. */
	if (!kprobes_allow_optimization) {
		mutex_unlock(&kprobe_mutex);
		return;
	}

	cpus_read_lock();
	kprobes_allow_optimization = false;
	for (i = 0; i < KPROBE_TABLE_SIZE; i++) {
		head = &kprobe_table[i];
		hlist_for_each_entry(p, head, hlist) {
			if (!kprobe_disabled(p))
				unoptimize_kprobe(p, false);
		}
	}
	cpus_read_unlock();
	mutex_unlock(&kprobe_mutex);

	/* Wait for unoptimizing completion. */
	wait_for_kprobe_optimizer();
	pr_info("kprobe jump-optimization is disabled. All kprobes are based on software breakpoint.\n");
}

static DEFINE_MUTEX(kprobe_sysctl_mutex);
int sysctl_kprobes_optimization;
int proc_kprobes_optimization_handler(struct ctl_table *table, int write,
				      void *buffer, size_t *length,
				      loff_t *ppos)
{
	int ret;

	mutex_lock(&kprobe_sysctl_mutex);
	sysctl_kprobes_optimization = kprobes_allow_optimization ? 1 : 0;
	ret = proc_dointvec_minmax(table, write, buffer, length, ppos);

	if (sysctl_kprobes_optimization)
		optimize_all_kprobes();
	else
		unoptimize_all_kprobes();
	mutex_unlock(&kprobe_sysctl_mutex);

	return ret;
}
#endif /* CONFIG_SYSCTL */

/* Put a breakpoint for a probe. */
static void __arm_kprobe(struct kprobe *p)
{
	struct kprobe *_p;

	lockdep_assert_held(&text_mutex);

	/* Find the overlapping optimized kprobes. */
	_p = get_optimized_kprobe(p->addr);
	if (unlikely(_p))
		/* Fallback to unoptimized kprobe */
		unoptimize_kprobe(_p, true);

	arch_arm_kprobe(p);
	optimize_kprobe(p);	/* Try to optimize (add kprobe to a list) */
}

/* Remove the breakpoint of a probe. */
static void __disarm_kprobe(struct kprobe *p, bool reopt)
{
	struct kprobe *_p;

	lockdep_assert_held(&text_mutex);

	/* Try to unoptimize */
	unoptimize_kprobe(p, kprobes_all_disarmed);

	if (!kprobe_queued(p)) {
		arch_disarm_kprobe(p);
		/* If another kprobe was blocked, re-optimize it. */
		_p = get_optimized_kprobe(p->addr);
		if (unlikely(_p) && reopt)
			optimize_kprobe(_p);
	}
	/*
	 * TODO: Since unoptimization and real disarming will be done by
	 * the worker thread, we can not check whether another probe are
	 * unoptimized because of this probe here. It should be re-optimized
	 * by the worker thread.
	 */
}

#else /* !CONFIG_OPTPROBES */

#define optimize_kprobe(p)			do {} while (0)
#define unoptimize_kprobe(p, f)			do {} while (0)
#define kill_optimized_kprobe(p)		do {} while (0)
#define prepare_optimized_kprobe(p)		do {} while (0)
#define try_to_optimize_kprobe(p)		do {} while (0)
#define __arm_kprobe(p)				arch_arm_kprobe(p)
#define __disarm_kprobe(p, o)			arch_disarm_kprobe(p)
#define kprobe_disarmed(p)			kprobe_disabled(p)
#define wait_for_kprobe_optimizer()		do {} while (0)

static int reuse_unused_kprobe(struct kprobe *ap)
{
	/*
	 * If the optimized kprobe is NOT supported, the aggr kprobe is
	 * released at the same time that the last aggregated kprobe is
	 * unregistered.
	 * Thus there should be no chance to reuse unused kprobe.
	 */
	WARN_ON_ONCE(1);
	return -EINVAL;
}

static void free_aggr_kprobe(struct kprobe *p)
{
	arch_remove_kprobe(p);
	kfree(p);
}

static struct kprobe *alloc_aggr_kprobe(struct kprobe *p)
{
	return kzalloc(sizeof(struct kprobe), GFP_KERNEL);
}
#endif /* CONFIG_OPTPROBES */

#ifdef CONFIG_KPROBES_ON_FTRACE
static struct ftrace_ops kprobe_ftrace_ops __read_mostly = {
	.func = kprobe_ftrace_handler,
	.flags = FTRACE_OPS_FL_SAVE_REGS,
};

static struct ftrace_ops kprobe_ipmodify_ops __read_mostly = {
	.func = kprobe_ftrace_handler,
	.flags = FTRACE_OPS_FL_SAVE_REGS | FTRACE_OPS_FL_IPMODIFY,
};

static int kprobe_ipmodify_enabled;
static int kprobe_ftrace_enabled;

static int __arm_kprobe_ftrace(struct kprobe *p, struct ftrace_ops *ops,
			       int *cnt)
{
	int ret = 0;

	lockdep_assert_held(&kprobe_mutex);

	ret = ftrace_set_filter_ip(ops, (unsigned long)p->addr, 0, 0);
	if (WARN_ONCE(ret < 0, "Failed to arm kprobe-ftrace at %pS (error %d)\n", p->addr, ret))
		return ret;

	if (*cnt == 0) {
		ret = register_ftrace_function(ops);
		if (WARN(ret < 0, "Failed to register kprobe-ftrace (error %d)\n", ret))
			goto err_ftrace;
	}

	(*cnt)++;
	return ret;

err_ftrace:
	/*
	 * At this point, sinec ops is not registered, we should be sefe from
	 * registering empty filter.
	 */
	ftrace_set_filter_ip(ops, (unsigned long)p->addr, 1, 0);
	return ret;
}

static int arm_kprobe_ftrace(struct kprobe *p)
{
	bool ipmodify = (p->post_handler != NULL);

	return __arm_kprobe_ftrace(p,
		ipmodify ? &kprobe_ipmodify_ops : &kprobe_ftrace_ops,
		ipmodify ? &kprobe_ipmodify_enabled : &kprobe_ftrace_enabled);
}

static int __disarm_kprobe_ftrace(struct kprobe *p, struct ftrace_ops *ops,
				  int *cnt)
{
	int ret = 0;

	lockdep_assert_held(&kprobe_mutex);

	if (*cnt == 1) {
		ret = unregister_ftrace_function(ops);
		if (WARN(ret < 0, "Failed to unregister kprobe-ftrace (error %d)\n", ret))
			return ret;
	}

	(*cnt)--;

	ret = ftrace_set_filter_ip(ops, (unsigned long)p->addr, 1, 0);
	WARN_ONCE(ret < 0, "Failed to disarm kprobe-ftrace at %pS (error %d)\n",
		  p->addr, ret);
	return ret;
}

static int disarm_kprobe_ftrace(struct kprobe *p)
{
	bool ipmodify = (p->post_handler != NULL);

	return __disarm_kprobe_ftrace(p,
		ipmodify ? &kprobe_ipmodify_ops : &kprobe_ftrace_ops,
		ipmodify ? &kprobe_ipmodify_enabled : &kprobe_ftrace_enabled);
}
#else	/* !CONFIG_KPROBES_ON_FTRACE */
static inline int arm_kprobe_ftrace(struct kprobe *p)
{
	return -ENODEV;
}

static inline int disarm_kprobe_ftrace(struct kprobe *p)
{
	return -ENODEV;
}
#endif

static int prepare_kprobe(struct kprobe *p)
{
	/* Must ensure p->addr is really on ftrace */
	if (kprobe_ftrace(p))
		return arch_prepare_kprobe_ftrace(p);

	return arch_prepare_kprobe(p);
}

static int arm_kprobe(struct kprobe *kp)
{
	if (unlikely(kprobe_ftrace(kp)))
		return arm_kprobe_ftrace(kp);

	cpus_read_lock();
	mutex_lock(&text_mutex);
	__arm_kprobe(kp);
	mutex_unlock(&text_mutex);
	cpus_read_unlock();

	return 0;
}

static int disarm_kprobe(struct kprobe *kp, bool reopt)
{
	if (unlikely(kprobe_ftrace(kp)))
		return disarm_kprobe_ftrace(kp);

	cpus_read_lock();
	mutex_lock(&text_mutex);
	__disarm_kprobe(kp, reopt);
	mutex_unlock(&text_mutex);
	cpus_read_unlock();

	return 0;
}

/*
 * Aggregate handlers for multiple kprobes support - these handlers
 * take care of invoking the individual kprobe handlers on p->list
 */
static int aggr_pre_handler(struct kprobe *p, struct pt_regs *regs)
{
	struct kprobe *kp;

	list_for_each_entry_rcu(kp, &p->list, list) {
		if (kp->pre_handler && likely(!kprobe_disabled(kp))) {
			set_kprobe_instance(kp);
			if (kp->pre_handler(kp, regs))
				return 1;
		}
		reset_kprobe_instance();
	}
	return 0;
}
NOKPROBE_SYMBOL(aggr_pre_handler);

static void aggr_post_handler(struct kprobe *p, struct pt_regs *regs,
			      unsigned long flags)
{
	struct kprobe *kp;

	list_for_each_entry_rcu(kp, &p->list, list) {
		if (kp->post_handler && likely(!kprobe_disabled(kp))) {
			set_kprobe_instance(kp);
			kp->post_handler(kp, regs, flags);
			reset_kprobe_instance();
		}
	}
}
NOKPROBE_SYMBOL(aggr_post_handler);

<<<<<<< HEAD
/* Walks the list and increments nmissed count for multiprobe case */
=======
/* Walks the list and increments 'nmissed' if 'p' has child probes. */
>>>>>>> df0cc57e
void kprobes_inc_nmissed_count(struct kprobe *p)
{
	struct kprobe *kp;

	if (!kprobe_aggrprobe(p)) {
		p->nmissed++;
	} else {
		list_for_each_entry_rcu(kp, &p->list, list)
			kp->nmissed++;
	}
}
NOKPROBE_SYMBOL(kprobes_inc_nmissed_count);

static void free_rp_inst_rcu(struct rcu_head *head)
{
	struct kretprobe_instance *ri = container_of(head, struct kretprobe_instance, rcu);

	if (refcount_dec_and_test(&ri->rph->ref))
		kfree(ri->rph);
	kfree(ri);
}
NOKPROBE_SYMBOL(free_rp_inst_rcu);

static void recycle_rp_inst(struct kretprobe_instance *ri)
{
	struct kretprobe *rp = get_kretprobe(ri);

	if (likely(rp))
		freelist_add(&ri->freelist, &rp->freelist);
	else
		call_rcu(&ri->rcu, free_rp_inst_rcu);
}
NOKPROBE_SYMBOL(recycle_rp_inst);

static struct kprobe kprobe_busy = {
	.addr = (void *) get_kprobe,
};

void kprobe_busy_begin(void)
{
	struct kprobe_ctlblk *kcb;

	preempt_disable();
	__this_cpu_write(current_kprobe, &kprobe_busy);
	kcb = get_kprobe_ctlblk();
	kcb->kprobe_status = KPROBE_HIT_ACTIVE;
}

void kprobe_busy_end(void)
{
	__this_cpu_write(current_kprobe, NULL);
	preempt_enable();
}

/*
 * This function is called from delayed_put_task_struct() when a task is
 * dead and cleaned up to recycle any kretprobe instances associated with
 * this task. These left over instances represent probed functions that
 * have been called but will never return.
 */
void kprobe_flush_task(struct task_struct *tk)
{
	struct kretprobe_instance *ri;
	struct llist_node *node;

	/* Early boot, not yet initialized. */
	if (unlikely(!kprobes_initialized))
		return;

	kprobe_busy_begin();

	node = __llist_del_all(&tk->kretprobe_instances);
	while (node) {
		ri = container_of(node, struct kretprobe_instance, llist);
		node = node->next;

		recycle_rp_inst(ri);
	}

	kprobe_busy_end();
}
NOKPROBE_SYMBOL(kprobe_flush_task);

static inline void free_rp_inst(struct kretprobe *rp)
{
	struct kretprobe_instance *ri;
	struct freelist_node *node;
	int count = 0;

	node = rp->freelist.head;
	while (node) {
		ri = container_of(node, struct kretprobe_instance, freelist);
		node = node->next;

		kfree(ri);
		count++;
	}

	if (refcount_sub_and_test(count, &rp->rph->ref)) {
		kfree(rp->rph);
		rp->rph = NULL;
	}
}

/* Add the new probe to 'ap->list'. */
static int add_new_kprobe(struct kprobe *ap, struct kprobe *p)
{
	if (p->post_handler)
		unoptimize_kprobe(ap, true);	/* Fall back to normal kprobe */

	list_add_rcu(&p->list, &ap->list);
	if (p->post_handler && !ap->post_handler)
		ap->post_handler = aggr_post_handler;

	return 0;
}

/*
 * Fill in the required fields of the aggregator kprobe. Replace the
 * earlier kprobe in the hlist with the aggregator kprobe.
 */
static void init_aggr_kprobe(struct kprobe *ap, struct kprobe *p)
{
	/* Copy the insn slot of 'p' to 'ap'. */
	copy_kprobe(p, ap);
	flush_insn_slot(ap);
	ap->addr = p->addr;
	ap->flags = p->flags & ~KPROBE_FLAG_OPTIMIZED;
	ap->pre_handler = aggr_pre_handler;
	/* We don't care the kprobe which has gone. */
	if (p->post_handler && !kprobe_gone(p))
		ap->post_handler = aggr_post_handler;

	INIT_LIST_HEAD(&ap->list);
	INIT_HLIST_NODE(&ap->hlist);

	list_add_rcu(&p->list, &ap->list);
	hlist_replace_rcu(&p->hlist, &ap->hlist);
}

/*
 * This registers the second or subsequent kprobe at the same address.
 */
static int register_aggr_kprobe(struct kprobe *orig_p, struct kprobe *p)
{
	int ret = 0;
	struct kprobe *ap = orig_p;

	cpus_read_lock();

	/* For preparing optimization, jump_label_text_reserved() is called */
	jump_label_lock();
	mutex_lock(&text_mutex);

	if (!kprobe_aggrprobe(orig_p)) {
		/* If 'orig_p' is not an 'aggr_kprobe', create new one. */
		ap = alloc_aggr_kprobe(orig_p);
		if (!ap) {
			ret = -ENOMEM;
			goto out;
		}
		init_aggr_kprobe(ap, orig_p);
	} else if (kprobe_unused(ap)) {
		/* This probe is going to die. Rescue it */
		ret = reuse_unused_kprobe(ap);
		if (ret)
			goto out;
	}

	if (kprobe_gone(ap)) {
		/*
		 * Attempting to insert new probe at the same location that
		 * had a probe in the module vaddr area which already
		 * freed. So, the instruction slot has already been
		 * released. We need a new slot for the new probe.
		 */
		ret = arch_prepare_kprobe(ap);
		if (ret)
			/*
			 * Even if fail to allocate new slot, don't need to
			 * free the 'ap'. It will be used next time, or
			 * freed by unregister_kprobe().
			 */
			goto out;

		/* Prepare optimized instructions if possible. */
		prepare_optimized_kprobe(ap);

		/*
		 * Clear gone flag to prevent allocating new slot again, and
		 * set disabled flag because it is not armed yet.
		 */
		ap->flags = (ap->flags & ~KPROBE_FLAG_GONE)
			    | KPROBE_FLAG_DISABLED;
	}

	/* Copy the insn slot of 'p' to 'ap'. */
	copy_kprobe(ap, p);
	ret = add_new_kprobe(ap, p);

out:
	mutex_unlock(&text_mutex);
	jump_label_unlock();
	cpus_read_unlock();

	if (ret == 0 && kprobe_disabled(ap) && !kprobe_disabled(p)) {
		ap->flags &= ~KPROBE_FLAG_DISABLED;
		if (!kprobes_all_disarmed) {
			/* Arm the breakpoint again. */
			ret = arm_kprobe(ap);
			if (ret) {
				ap->flags |= KPROBE_FLAG_DISABLED;
				list_del_rcu(&p->list);
				synchronize_rcu();
			}
		}
	}
	return ret;
}

bool __weak arch_within_kprobe_blacklist(unsigned long addr)
{
	/* The '__kprobes' functions and entry code must not be probed. */
	return addr >= (unsigned long)__kprobes_text_start &&
	       addr < (unsigned long)__kprobes_text_end;
}

static bool __within_kprobe_blacklist(unsigned long addr)
{
	struct kprobe_blacklist_entry *ent;

	if (arch_within_kprobe_blacklist(addr))
		return true;
	/*
	 * If 'kprobe_blacklist' is defined, check the address and
	 * reject any probe registration in the prohibited area.
	 */
	list_for_each_entry(ent, &kprobe_blacklist, list) {
		if (addr >= ent->start_addr && addr < ent->end_addr)
			return true;
	}
	return false;
}

bool within_kprobe_blacklist(unsigned long addr)
{
	char symname[KSYM_NAME_LEN], *p;

	if (__within_kprobe_blacklist(addr))
		return true;

	/* Check if the address is on a suffixed-symbol */
	if (!lookup_symbol_name(addr, symname)) {
		p = strchr(symname, '.');
		if (!p)
			return false;
		*p = '\0';
		addr = (unsigned long)kprobe_lookup_name(symname, 0);
		if (addr)
			return __within_kprobe_blacklist(addr);
	}
	return false;
}

/*
 * If 'symbol_name' is specified, look it up and add the 'offset'
 * to it. This way, we can specify a relative address to a symbol.
 * This returns encoded errors if it fails to look up symbol or invalid
 * combination of parameters.
 */
static kprobe_opcode_t *_kprobe_addr(kprobe_opcode_t *addr,
			const char *symbol_name, unsigned int offset)
{
	if ((symbol_name && addr) || (!symbol_name && !addr))
		goto invalid;

	if (symbol_name) {
		addr = kprobe_lookup_name(symbol_name, offset);
		if (!addr)
			return ERR_PTR(-ENOENT);
	}

	addr = (kprobe_opcode_t *)(((char *)addr) + offset);
	if (addr)
		return addr;

invalid:
	return ERR_PTR(-EINVAL);
}

static kprobe_opcode_t *kprobe_addr(struct kprobe *p)
{
	return _kprobe_addr(p->addr, p->symbol_name, p->offset);
}

/*
 * Check the 'p' is valid and return the aggregator kprobe
 * at the same address.
 */
static struct kprobe *__get_valid_kprobe(struct kprobe *p)
{
	struct kprobe *ap, *list_p;

	lockdep_assert_held(&kprobe_mutex);

	ap = get_kprobe(p->addr);
	if (unlikely(!ap))
		return NULL;

	if (p != ap) {
		list_for_each_entry(list_p, &ap->list, list)
			if (list_p == p)
			/* kprobe p is a valid probe */
				goto valid;
		return NULL;
	}
valid:
	return ap;
}

/*
 * Warn and return error if the kprobe is being re-registered since
 * there must be a software bug.
 */
static inline int warn_kprobe_rereg(struct kprobe *p)
{
	int ret = 0;

	mutex_lock(&kprobe_mutex);
	if (WARN_ON_ONCE(__get_valid_kprobe(p)))
		ret = -EINVAL;
	mutex_unlock(&kprobe_mutex);

	return ret;
}

static int check_ftrace_location(struct kprobe *p)
{
	unsigned long ftrace_addr;

	ftrace_addr = ftrace_location((unsigned long)p->addr);
	if (ftrace_addr) {
#ifdef CONFIG_KPROBES_ON_FTRACE
		/* Given address is not on the instruction boundary */
		if ((unsigned long)p->addr != ftrace_addr)
			return -EILSEQ;
		p->flags |= KPROBE_FLAG_FTRACE;
#else	/* !CONFIG_KPROBES_ON_FTRACE */
		return -EINVAL;
#endif
	}
	return 0;
}

static int check_kprobe_address_safe(struct kprobe *p,
				     struct module **probed_mod)
{
	int ret;

	ret = check_ftrace_location(p);
	if (ret)
		return ret;
	jump_label_lock();
	preempt_disable();

	/* Ensure it is not in reserved area nor out of text */
	if (!kernel_text_address((unsigned long) p->addr) ||
	    within_kprobe_blacklist((unsigned long) p->addr) ||
	    jump_label_text_reserved(p->addr, p->addr) ||
	    static_call_text_reserved(p->addr, p->addr) ||
	    find_bug((unsigned long)p->addr)) {
		ret = -EINVAL;
		goto out;
	}

	/* Check if 'p' is probing a module. */
	*probed_mod = __module_text_address((unsigned long) p->addr);
	if (*probed_mod) {
		/*
		 * We must hold a refcount of the probed module while updating
		 * its code to prohibit unexpected unloading.
		 */
		if (unlikely(!try_module_get(*probed_mod))) {
			ret = -ENOENT;
			goto out;
		}

		/*
		 * If the module freed '.init.text', we couldn't insert
		 * kprobes in there.
		 */
		if (within_module_init((unsigned long)p->addr, *probed_mod) &&
		    (*probed_mod)->state != MODULE_STATE_COMING) {
			module_put(*probed_mod);
			*probed_mod = NULL;
			ret = -ENOENT;
		}
	}
out:
	preempt_enable();
	jump_label_unlock();

	return ret;
}

int register_kprobe(struct kprobe *p)
{
	int ret;
	struct kprobe *old_p;
	struct module *probed_mod;
	kprobe_opcode_t *addr;

	/* Adjust probe address from symbol */
	addr = kprobe_addr(p);
	if (IS_ERR(addr))
		return PTR_ERR(addr);
	p->addr = addr;

	ret = warn_kprobe_rereg(p);
	if (ret)
		return ret;

	/* User can pass only KPROBE_FLAG_DISABLED to register_kprobe */
	p->flags &= KPROBE_FLAG_DISABLED;
	p->nmissed = 0;
	INIT_LIST_HEAD(&p->list);

	ret = check_kprobe_address_safe(p, &probed_mod);
	if (ret)
		return ret;

	mutex_lock(&kprobe_mutex);

	old_p = get_kprobe(p->addr);
	if (old_p) {
		/* Since this may unoptimize 'old_p', locking 'text_mutex'. */
		ret = register_aggr_kprobe(old_p, p);
		goto out;
	}

	cpus_read_lock();
	/* Prevent text modification */
	mutex_lock(&text_mutex);
	ret = prepare_kprobe(p);
	mutex_unlock(&text_mutex);
	cpus_read_unlock();
	if (ret)
		goto out;

	INIT_HLIST_NODE(&p->hlist);
	hlist_add_head_rcu(&p->hlist,
		       &kprobe_table[hash_ptr(p->addr, KPROBE_HASH_BITS)]);

	if (!kprobes_all_disarmed && !kprobe_disabled(p)) {
		ret = arm_kprobe(p);
		if (ret) {
			hlist_del_rcu(&p->hlist);
			synchronize_rcu();
			goto out;
		}
	}

	/* Try to optimize kprobe */
	try_to_optimize_kprobe(p);
out:
	mutex_unlock(&kprobe_mutex);

	if (probed_mod)
		module_put(probed_mod);

	return ret;
}
EXPORT_SYMBOL_GPL(register_kprobe);

/* Check if all probes on the 'ap' are disabled. */
static bool aggr_kprobe_disabled(struct kprobe *ap)
{
	struct kprobe *kp;

	lockdep_assert_held(&kprobe_mutex);

	list_for_each_entry(kp, &ap->list, list)
		if (!kprobe_disabled(kp))
			/*
			 * Since there is an active probe on the list,
			 * we can't disable this 'ap'.
			 */
			return false;

	return true;
}

static struct kprobe *__disable_kprobe(struct kprobe *p)
{
	struct kprobe *orig_p;
	int ret;

	lockdep_assert_held(&kprobe_mutex);

	/* Get an original kprobe for return */
	orig_p = __get_valid_kprobe(p);
	if (unlikely(orig_p == NULL))
		return ERR_PTR(-EINVAL);

	if (!kprobe_disabled(p)) {
		/* Disable probe if it is a child probe */
		if (p != orig_p)
			p->flags |= KPROBE_FLAG_DISABLED;

		/* Try to disarm and disable this/parent probe */
		if (p == orig_p || aggr_kprobe_disabled(orig_p)) {
			/*
			 * If 'kprobes_all_disarmed' is set, 'orig_p'
			 * should have already been disarmed, so
			 * skip unneed disarming process.
			 */
			if (!kprobes_all_disarmed) {
				ret = disarm_kprobe(orig_p, true);
				if (ret) {
					p->flags &= ~KPROBE_FLAG_DISABLED;
					return ERR_PTR(ret);
				}
			}
			orig_p->flags |= KPROBE_FLAG_DISABLED;
		}
	}

	return orig_p;
}

/*
 * Unregister a kprobe without a scheduler synchronization.
 */
static int __unregister_kprobe_top(struct kprobe *p)
{
	struct kprobe *ap, *list_p;

	/* Disable kprobe. This will disarm it if needed. */
	ap = __disable_kprobe(p);
	if (IS_ERR(ap))
		return PTR_ERR(ap);

	if (ap == p)
		/*
		 * This probe is an independent(and non-optimized) kprobe
		 * (not an aggrprobe). Remove from the hash list.
		 */
		goto disarmed;

	/* Following process expects this probe is an aggrprobe */
	WARN_ON(!kprobe_aggrprobe(ap));

	if (list_is_singular(&ap->list) && kprobe_disarmed(ap))
		/*
		 * !disarmed could be happen if the probe is under delayed
		 * unoptimizing.
		 */
		goto disarmed;
	else {
		/* If disabling probe has special handlers, update aggrprobe */
		if (p->post_handler && !kprobe_gone(p)) {
			list_for_each_entry(list_p, &ap->list, list) {
				if ((list_p != p) && (list_p->post_handler))
					goto noclean;
			}
			ap->post_handler = NULL;
		}
noclean:
		/*
		 * Remove from the aggrprobe: this path will do nothing in
		 * __unregister_kprobe_bottom().
		 */
		list_del_rcu(&p->list);
		if (!kprobe_disabled(ap) && !kprobes_all_disarmed)
			/*
			 * Try to optimize this probe again, because post
			 * handler may have been changed.
			 */
			optimize_kprobe(ap);
	}
	return 0;

disarmed:
	hlist_del_rcu(&ap->hlist);
	return 0;
}

static void __unregister_kprobe_bottom(struct kprobe *p)
{
	struct kprobe *ap;

	if (list_empty(&p->list))
		/* This is an independent kprobe */
		arch_remove_kprobe(p);
	else if (list_is_singular(&p->list)) {
		/* This is the last child of an aggrprobe */
		ap = list_entry(p->list.next, struct kprobe, list);
		list_del(&p->list);
		free_aggr_kprobe(ap);
	}
	/* Otherwise, do nothing. */
}

int register_kprobes(struct kprobe **kps, int num)
{
	int i, ret = 0;

	if (num <= 0)
		return -EINVAL;
	for (i = 0; i < num; i++) {
		ret = register_kprobe(kps[i]);
		if (ret < 0) {
			if (i > 0)
				unregister_kprobes(kps, i);
			break;
		}
	}
	return ret;
}
EXPORT_SYMBOL_GPL(register_kprobes);

void unregister_kprobe(struct kprobe *p)
{
	unregister_kprobes(&p, 1);
}
EXPORT_SYMBOL_GPL(unregister_kprobe);

void unregister_kprobes(struct kprobe **kps, int num)
{
	int i;

	if (num <= 0)
		return;
	mutex_lock(&kprobe_mutex);
	for (i = 0; i < num; i++)
		if (__unregister_kprobe_top(kps[i]) < 0)
			kps[i]->addr = NULL;
	mutex_unlock(&kprobe_mutex);

	synchronize_rcu();
	for (i = 0; i < num; i++)
		if (kps[i]->addr)
			__unregister_kprobe_bottom(kps[i]);
}
EXPORT_SYMBOL_GPL(unregister_kprobes);

int __weak kprobe_exceptions_notify(struct notifier_block *self,
					unsigned long val, void *data)
{
	return NOTIFY_DONE;
}
NOKPROBE_SYMBOL(kprobe_exceptions_notify);

static struct notifier_block kprobe_exceptions_nb = {
	.notifier_call = kprobe_exceptions_notify,
	.priority = 0x7fffffff /* we need to be notified first */
};

#ifdef CONFIG_KRETPROBES

/* This assumes the 'tsk' is the current task or the is not running. */
static kprobe_opcode_t *__kretprobe_find_ret_addr(struct task_struct *tsk,
						  struct llist_node **cur)
{
	struct kretprobe_instance *ri = NULL;
	struct llist_node *node = *cur;

	if (!node)
		node = tsk->kretprobe_instances.first;
	else
		node = node->next;

	while (node) {
		ri = container_of(node, struct kretprobe_instance, llist);
		if (ri->ret_addr != kretprobe_trampoline_addr()) {
			*cur = node;
			return ri->ret_addr;
		}
		node = node->next;
	}
	return NULL;
}
NOKPROBE_SYMBOL(__kretprobe_find_ret_addr);

/**
 * kretprobe_find_ret_addr -- Find correct return address modified by kretprobe
 * @tsk: Target task
 * @fp: A frame pointer
 * @cur: a storage of the loop cursor llist_node pointer for next call
 *
 * Find the correct return address modified by a kretprobe on @tsk in unsigned
 * long type. If it finds the return address, this returns that address value,
 * or this returns 0.
 * The @tsk must be 'current' or a task which is not running. @fp is a hint
 * to get the currect return address - which is compared with the
 * kretprobe_instance::fp field. The @cur is a loop cursor for searching the
 * kretprobe return addresses on the @tsk. The '*@cur' should be NULL at the
 * first call, but '@cur' itself must NOT NULL.
 */
unsigned long kretprobe_find_ret_addr(struct task_struct *tsk, void *fp,
				      struct llist_node **cur)
{
	struct kretprobe_instance *ri = NULL;
	kprobe_opcode_t *ret;

	if (WARN_ON_ONCE(!cur))
		return 0;

	do {
		ret = __kretprobe_find_ret_addr(tsk, cur);
		if (!ret)
			break;
		ri = container_of(*cur, struct kretprobe_instance, llist);
	} while (ri->fp != fp);

	return (unsigned long)ret;
}
NOKPROBE_SYMBOL(kretprobe_find_ret_addr);

void __weak arch_kretprobe_fixup_return(struct pt_regs *regs,
					kprobe_opcode_t *correct_ret_addr)
{
	/*
	 * Do nothing by default. Please fill this to update the fake return
	 * address on the stack with the correct one on each arch if possible.
	 */
}

unsigned long __kretprobe_trampoline_handler(struct pt_regs *regs,
					     void *frame_pointer)
{
	kprobe_opcode_t *correct_ret_addr = NULL;
	struct kretprobe_instance *ri = NULL;
	struct llist_node *first, *node = NULL;
	struct kretprobe *rp;

	/* Find correct address and all nodes for this frame. */
	correct_ret_addr = __kretprobe_find_ret_addr(current, &node);
	if (!correct_ret_addr) {
		pr_err("kretprobe: Return address not found, not execute handler. Maybe there is a bug in the kernel.\n");
		BUG_ON(1);
	}

	/*
	 * Set the return address as the instruction pointer, because if the
	 * user handler calls stack_trace_save_regs() with this 'regs',
	 * the stack trace will start from the instruction pointer.
	 */
	instruction_pointer_set(regs, (unsigned long)correct_ret_addr);

	/* Run the user handler of the nodes. */
	first = current->kretprobe_instances.first;
	while (first) {
		ri = container_of(first, struct kretprobe_instance, llist);

		if (WARN_ON_ONCE(ri->fp != frame_pointer))
			break;

		rp = get_kretprobe(ri);
		if (rp && rp->handler) {
			struct kprobe *prev = kprobe_running();

			__this_cpu_write(current_kprobe, &rp->kp);
			ri->ret_addr = correct_ret_addr;
			rp->handler(ri, regs);
			__this_cpu_write(current_kprobe, prev);
		}
		if (first == node)
			break;

		first = first->next;
	}

	arch_kretprobe_fixup_return(regs, correct_ret_addr);

	/* Unlink all nodes for this frame. */
	first = current->kretprobe_instances.first;
	current->kretprobe_instances.first = node->next;
	node->next = NULL;

	/* Recycle free instances. */
	while (first) {
		ri = container_of(first, struct kretprobe_instance, llist);
		first = first->next;

		recycle_rp_inst(ri);
	}

	return (unsigned long)correct_ret_addr;
}
NOKPROBE_SYMBOL(__kretprobe_trampoline_handler)

/*
 * This kprobe pre_handler is registered with every kretprobe. When probe
 * hits it will set up the return probe.
 */
static int pre_handler_kretprobe(struct kprobe *p, struct pt_regs *regs)
{
	struct kretprobe *rp = container_of(p, struct kretprobe, kp);
	struct kretprobe_instance *ri;
	struct freelist_node *fn;

	fn = freelist_try_get(&rp->freelist);
	if (!fn) {
		rp->nmissed++;
		return 0;
	}

	ri = container_of(fn, struct kretprobe_instance, freelist);

	if (rp->entry_handler && rp->entry_handler(ri, regs)) {
		freelist_add(&ri->freelist, &rp->freelist);
		return 0;
	}

	arch_prepare_kretprobe(ri, regs);

	__llist_add(&ri->llist, &current->kretprobe_instances);

	return 0;
}
NOKPROBE_SYMBOL(pre_handler_kretprobe);

bool __weak arch_kprobe_on_func_entry(unsigned long offset)
{
	return !offset;
}

/**
 * kprobe_on_func_entry() -- check whether given address is function entry
 * @addr: Target address
 * @sym:  Target symbol name
 * @offset: The offset from the symbol or the address
 *
 * This checks whether the given @addr+@offset or @sym+@offset is on the
 * function entry address or not.
 * This returns 0 if it is the function entry, or -EINVAL if it is not.
 * And also it returns -ENOENT if it fails the symbol or address lookup.
 * Caller must pass @addr or @sym (either one must be NULL), or this
 * returns -EINVAL.
 */
int kprobe_on_func_entry(kprobe_opcode_t *addr, const char *sym, unsigned long offset)
{
	kprobe_opcode_t *kp_addr = _kprobe_addr(addr, sym, offset);

	if (IS_ERR(kp_addr))
		return PTR_ERR(kp_addr);

	if (!kallsyms_lookup_size_offset((unsigned long)kp_addr, NULL, &offset))
		return -ENOENT;

	if (!arch_kprobe_on_func_entry(offset))
		return -EINVAL;

	return 0;
}

int register_kretprobe(struct kretprobe *rp)
{
	int ret;
	struct kretprobe_instance *inst;
	int i;
	void *addr;

	ret = kprobe_on_func_entry(rp->kp.addr, rp->kp.symbol_name, rp->kp.offset);
	if (ret)
		return ret;

	/* If only 'rp->kp.addr' is specified, check reregistering kprobes */
	if (rp->kp.addr && warn_kprobe_rereg(&rp->kp))
		return -EINVAL;

	if (kretprobe_blacklist_size) {
		addr = kprobe_addr(&rp->kp);
		if (IS_ERR(addr))
			return PTR_ERR(addr);

		for (i = 0; kretprobe_blacklist[i].name != NULL; i++) {
			if (kretprobe_blacklist[i].addr == addr)
				return -EINVAL;
		}
	}

	if (rp->data_size > KRETPROBE_MAX_DATA_SIZE)
		return -E2BIG;

	rp->kp.pre_handler = pre_handler_kretprobe;
	rp->kp.post_handler = NULL;

	/* Pre-allocate memory for max kretprobe instances */
	if (rp->maxactive <= 0) {
#ifdef CONFIG_PREEMPTION
		rp->maxactive = max_t(unsigned int, 10, 2*num_possible_cpus());
#else
		rp->maxactive = num_possible_cpus();
#endif
	}
	rp->freelist.head = NULL;
	rp->rph = kzalloc(sizeof(struct kretprobe_holder), GFP_KERNEL);
	if (!rp->rph)
		return -ENOMEM;

	rp->rph->rp = rp;
	for (i = 0; i < rp->maxactive; i++) {
		inst = kzalloc(sizeof(struct kretprobe_instance) +
			       rp->data_size, GFP_KERNEL);
		if (inst == NULL) {
			refcount_set(&rp->rph->ref, i);
			free_rp_inst(rp);
			return -ENOMEM;
		}
		inst->rph = rp->rph;
		freelist_add(&inst->freelist, &rp->freelist);
	}
	refcount_set(&rp->rph->ref, i);

	rp->nmissed = 0;
	/* Establish function entry probe point */
	ret = register_kprobe(&rp->kp);
	if (ret != 0)
		free_rp_inst(rp);
	return ret;
}
EXPORT_SYMBOL_GPL(register_kretprobe);

int register_kretprobes(struct kretprobe **rps, int num)
{
	int ret = 0, i;

	if (num <= 0)
		return -EINVAL;
	for (i = 0; i < num; i++) {
		ret = register_kretprobe(rps[i]);
		if (ret < 0) {
			if (i > 0)
				unregister_kretprobes(rps, i);
			break;
		}
	}
	return ret;
}
EXPORT_SYMBOL_GPL(register_kretprobes);

void unregister_kretprobe(struct kretprobe *rp)
{
	unregister_kretprobes(&rp, 1);
}
EXPORT_SYMBOL_GPL(unregister_kretprobe);

void unregister_kretprobes(struct kretprobe **rps, int num)
{
	int i;

	if (num <= 0)
		return;
	mutex_lock(&kprobe_mutex);
	for (i = 0; i < num; i++) {
		if (__unregister_kprobe_top(&rps[i]->kp) < 0)
			rps[i]->kp.addr = NULL;
		rps[i]->rph->rp = NULL;
	}
	mutex_unlock(&kprobe_mutex);

	synchronize_rcu();
	for (i = 0; i < num; i++) {
		if (rps[i]->kp.addr) {
			__unregister_kprobe_bottom(&rps[i]->kp);
			free_rp_inst(rps[i]);
		}
	}
}
EXPORT_SYMBOL_GPL(unregister_kretprobes);

#else /* CONFIG_KRETPROBES */
int register_kretprobe(struct kretprobe *rp)
{
	return -EOPNOTSUPP;
}
EXPORT_SYMBOL_GPL(register_kretprobe);

int register_kretprobes(struct kretprobe **rps, int num)
{
	return -EOPNOTSUPP;
}
EXPORT_SYMBOL_GPL(register_kretprobes);

void unregister_kretprobe(struct kretprobe *rp)
{
}
EXPORT_SYMBOL_GPL(unregister_kretprobe);

void unregister_kretprobes(struct kretprobe **rps, int num)
{
}
EXPORT_SYMBOL_GPL(unregister_kretprobes);

static int pre_handler_kretprobe(struct kprobe *p, struct pt_regs *regs)
{
	return 0;
}
NOKPROBE_SYMBOL(pre_handler_kretprobe);

#endif /* CONFIG_KRETPROBES */

/* Set the kprobe gone and remove its instruction buffer. */
static void kill_kprobe(struct kprobe *p)
{
	struct kprobe *kp;

	lockdep_assert_held(&kprobe_mutex);

	p->flags |= KPROBE_FLAG_GONE;
	if (kprobe_aggrprobe(p)) {
		/*
		 * If this is an aggr_kprobe, we have to list all the
		 * chained probes and mark them GONE.
		 */
		list_for_each_entry(kp, &p->list, list)
			kp->flags |= KPROBE_FLAG_GONE;
		p->post_handler = NULL;
		kill_optimized_kprobe(p);
	}
	/*
	 * Here, we can remove insn_slot safely, because no thread calls
	 * the original probed function (which will be freed soon) any more.
	 */
	arch_remove_kprobe(p);

	/*
	 * The module is going away. We should disarm the kprobe which
	 * is using ftrace, because ftrace framework is still available at
	 * 'MODULE_STATE_GOING' notification.
	 */
	if (kprobe_ftrace(p) && !kprobe_disabled(p) && !kprobes_all_disarmed)
		disarm_kprobe_ftrace(p);
}

/* Disable one kprobe */
int disable_kprobe(struct kprobe *kp)
{
	int ret = 0;
	struct kprobe *p;

	mutex_lock(&kprobe_mutex);

	/* Disable this kprobe */
	p = __disable_kprobe(kp);
	if (IS_ERR(p))
		ret = PTR_ERR(p);

	mutex_unlock(&kprobe_mutex);
	return ret;
}
EXPORT_SYMBOL_GPL(disable_kprobe);

/* Enable one kprobe */
int enable_kprobe(struct kprobe *kp)
{
	int ret = 0;
	struct kprobe *p;

	mutex_lock(&kprobe_mutex);

	/* Check whether specified probe is valid. */
	p = __get_valid_kprobe(kp);
	if (unlikely(p == NULL)) {
		ret = -EINVAL;
		goto out;
	}

	if (kprobe_gone(kp)) {
		/* This kprobe has gone, we couldn't enable it. */
		ret = -EINVAL;
		goto out;
	}

	if (p != kp)
		kp->flags &= ~KPROBE_FLAG_DISABLED;

	if (!kprobes_all_disarmed && kprobe_disabled(p)) {
		p->flags &= ~KPROBE_FLAG_DISABLED;
		ret = arm_kprobe(p);
		if (ret)
			p->flags |= KPROBE_FLAG_DISABLED;
	}
out:
	mutex_unlock(&kprobe_mutex);
	return ret;
}
EXPORT_SYMBOL_GPL(enable_kprobe);

/* Caller must NOT call this in usual path. This is only for critical case */
void dump_kprobe(struct kprobe *kp)
{
	pr_err("Dump kprobe:\n.symbol_name = %s, .offset = %x, .addr = %pS\n",
	       kp->symbol_name, kp->offset, kp->addr);
}
NOKPROBE_SYMBOL(dump_kprobe);

int kprobe_add_ksym_blacklist(unsigned long entry)
{
	struct kprobe_blacklist_entry *ent;
	unsigned long offset = 0, size = 0;

	if (!kernel_text_address(entry) ||
	    !kallsyms_lookup_size_offset(entry, &size, &offset))
		return -EINVAL;

	ent = kmalloc(sizeof(*ent), GFP_KERNEL);
	if (!ent)
		return -ENOMEM;
	ent->start_addr = entry;
	ent->end_addr = entry + size;
	INIT_LIST_HEAD(&ent->list);
	list_add_tail(&ent->list, &kprobe_blacklist);

	return (int)size;
}

/* Add all symbols in given area into kprobe blacklist */
int kprobe_add_area_blacklist(unsigned long start, unsigned long end)
{
	unsigned long entry;
	int ret = 0;

	for (entry = start; entry < end; entry += ret) {
		ret = kprobe_add_ksym_blacklist(entry);
		if (ret < 0)
			return ret;
		if (ret == 0)	/* In case of alias symbol */
			ret = 1;
	}
	return 0;
}

/* Remove all symbols in given area from kprobe blacklist */
static void kprobe_remove_area_blacklist(unsigned long start, unsigned long end)
{
	struct kprobe_blacklist_entry *ent, *n;

	list_for_each_entry_safe(ent, n, &kprobe_blacklist, list) {
		if (ent->start_addr < start || ent->start_addr >= end)
			continue;
		list_del(&ent->list);
		kfree(ent);
	}
}

static void kprobe_remove_ksym_blacklist(unsigned long entry)
{
	kprobe_remove_area_blacklist(entry, entry + 1);
}

int __weak arch_kprobe_get_kallsym(unsigned int *symnum, unsigned long *value,
				   char *type, char *sym)
{
	return -ERANGE;
}

int kprobe_get_kallsym(unsigned int symnum, unsigned long *value, char *type,
		       char *sym)
{
#ifdef __ARCH_WANT_KPROBES_INSN_SLOT
	if (!kprobe_cache_get_kallsym(&kprobe_insn_slots, &symnum, value, type, sym))
		return 0;
#ifdef CONFIG_OPTPROBES
	if (!kprobe_cache_get_kallsym(&kprobe_optinsn_slots, &symnum, value, type, sym))
		return 0;
#endif
#endif
	if (!arch_kprobe_get_kallsym(&symnum, value, type, sym))
		return 0;
	return -ERANGE;
}

int __init __weak arch_populate_kprobe_blacklist(void)
{
	return 0;
}

/*
 * Lookup and populate the kprobe_blacklist.
 *
 * Unlike the kretprobe blacklist, we'll need to determine
 * the range of addresses that belong to the said functions,
 * since a kprobe need not necessarily be at the beginning
 * of a function.
 */
static int __init populate_kprobe_blacklist(unsigned long *start,
					     unsigned long *end)
{
	unsigned long entry;
	unsigned long *iter;
	int ret;

	for (iter = start; iter < end; iter++) {
		entry = (unsigned long)dereference_symbol_descriptor((void *)*iter);
		ret = kprobe_add_ksym_blacklist(entry);
		if (ret == -EINVAL)
			continue;
		if (ret < 0)
			return ret;
	}

	/* Symbols in '__kprobes_text' are blacklisted */
	ret = kprobe_add_area_blacklist((unsigned long)__kprobes_text_start,
					(unsigned long)__kprobes_text_end);
	if (ret)
		return ret;

	/* Symbols in 'noinstr' section are blacklisted */
	ret = kprobe_add_area_blacklist((unsigned long)__noinstr_text_start,
					(unsigned long)__noinstr_text_end);

	return ret ? : arch_populate_kprobe_blacklist();
}

static void add_module_kprobe_blacklist(struct module *mod)
{
	unsigned long start, end;
	int i;

	if (mod->kprobe_blacklist) {
		for (i = 0; i < mod->num_kprobe_blacklist; i++)
			kprobe_add_ksym_blacklist(mod->kprobe_blacklist[i]);
	}

	start = (unsigned long)mod->kprobes_text_start;
	if (start) {
		end = start + mod->kprobes_text_size;
		kprobe_add_area_blacklist(start, end);
	}

	start = (unsigned long)mod->noinstr_text_start;
	if (start) {
		end = start + mod->noinstr_text_size;
		kprobe_add_area_blacklist(start, end);
	}
}

static void remove_module_kprobe_blacklist(struct module *mod)
{
	unsigned long start, end;
	int i;

	if (mod->kprobe_blacklist) {
		for (i = 0; i < mod->num_kprobe_blacklist; i++)
			kprobe_remove_ksym_blacklist(mod->kprobe_blacklist[i]);
	}

	start = (unsigned long)mod->kprobes_text_start;
	if (start) {
		end = start + mod->kprobes_text_size;
		kprobe_remove_area_blacklist(start, end);
	}

	start = (unsigned long)mod->noinstr_text_start;
	if (start) {
		end = start + mod->noinstr_text_size;
		kprobe_remove_area_blacklist(start, end);
	}
}

/* Module notifier call back, checking kprobes on the module */
static int kprobes_module_callback(struct notifier_block *nb,
				   unsigned long val, void *data)
{
	struct module *mod = data;
	struct hlist_head *head;
	struct kprobe *p;
	unsigned int i;
	int checkcore = (val == MODULE_STATE_GOING);

	if (val == MODULE_STATE_COMING) {
		mutex_lock(&kprobe_mutex);
		add_module_kprobe_blacklist(mod);
		mutex_unlock(&kprobe_mutex);
	}
	if (val != MODULE_STATE_GOING && val != MODULE_STATE_LIVE)
		return NOTIFY_DONE;

	/*
	 * When 'MODULE_STATE_GOING' was notified, both of module '.text' and
	 * '.init.text' sections would be freed. When 'MODULE_STATE_LIVE' was
	 * notified, only '.init.text' section would be freed. We need to
	 * disable kprobes which have been inserted in the sections.
	 */
	mutex_lock(&kprobe_mutex);
	for (i = 0; i < KPROBE_TABLE_SIZE; i++) {
		head = &kprobe_table[i];
		hlist_for_each_entry(p, head, hlist)
			if (within_module_init((unsigned long)p->addr, mod) ||
			    (checkcore &&
			     within_module_core((unsigned long)p->addr, mod))) {
				/*
				 * The vaddr this probe is installed will soon
				 * be vfreed buy not synced to disk. Hence,
				 * disarming the breakpoint isn't needed.
				 *
				 * Note, this will also move any optimized probes
				 * that are pending to be removed from their
				 * corresponding lists to the 'freeing_list' and
				 * will not be touched by the delayed
				 * kprobe_optimizer() work handler.
				 */
				kill_kprobe(p);
			}
	}
	if (val == MODULE_STATE_GOING)
		remove_module_kprobe_blacklist(mod);
	mutex_unlock(&kprobe_mutex);
	return NOTIFY_DONE;
}

static struct notifier_block kprobe_module_nb = {
	.notifier_call = kprobes_module_callback,
	.priority = 0
};

void kprobe_free_init_mem(void)
{
	void *start = (void *)(&__init_begin);
	void *end = (void *)(&__init_end);
	struct hlist_head *head;
	struct kprobe *p;
	int i;

	mutex_lock(&kprobe_mutex);

	/* Kill all kprobes on initmem because the target code has been freed. */
	for (i = 0; i < KPROBE_TABLE_SIZE; i++) {
		head = &kprobe_table[i];
		hlist_for_each_entry(p, head, hlist) {
			if (start <= (void *)p->addr && (void *)p->addr < end)
				kill_kprobe(p);
		}
	}

	mutex_unlock(&kprobe_mutex);
}

static int __init init_kprobes(void)
{
	int i, err = 0;

	/* FIXME allocate the probe table, currently defined statically */
	/* initialize all list heads */
	for (i = 0; i < KPROBE_TABLE_SIZE; i++)
		INIT_HLIST_HEAD(&kprobe_table[i]);

	err = populate_kprobe_blacklist(__start_kprobe_blacklist,
					__stop_kprobe_blacklist);
	if (err)
		pr_err("Failed to populate blacklist (error %d), kprobes not restricted, be careful using them!\n", err);

	if (kretprobe_blacklist_size) {
		/* lookup the function address from its name */
		for (i = 0; kretprobe_blacklist[i].name != NULL; i++) {
			kretprobe_blacklist[i].addr =
				kprobe_lookup_name(kretprobe_blacklist[i].name, 0);
			if (!kretprobe_blacklist[i].addr)
				pr_err("Failed to lookup symbol '%s' for kretprobe blacklist. Maybe the target function is removed or renamed.\n",
				       kretprobe_blacklist[i].name);
		}
	}

	/* By default, kprobes are armed */
	kprobes_all_disarmed = false;

#if defined(CONFIG_OPTPROBES) && defined(__ARCH_WANT_KPROBES_INSN_SLOT)
	/* Init 'kprobe_optinsn_slots' for allocation */
	kprobe_optinsn_slots.insn_size = MAX_OPTINSN_SIZE;
#endif

	err = arch_init_kprobes();
	if (!err)
		err = register_die_notifier(&kprobe_exceptions_nb);
	if (!err)
		err = register_module_notifier(&kprobe_module_nb);

	kprobes_initialized = (err == 0);
	return err;
}
early_initcall(init_kprobes);

#if defined(CONFIG_OPTPROBES)
static int __init init_optprobes(void)
{
	/*
	 * Enable kprobe optimization - this kicks the optimizer which
	 * depends on synchronize_rcu_tasks() and ksoftirqd, that is
	 * not spawned in early initcall. So delay the optimization.
	 */
	optimize_all_kprobes();

	return 0;
}
subsys_initcall(init_optprobes);
#endif

#ifdef CONFIG_DEBUG_FS
static void report_probe(struct seq_file *pi, struct kprobe *p,
		const char *sym, int offset, char *modname, struct kprobe *pp)
{
	char *kprobe_type;
	void *addr = p->addr;

	if (p->pre_handler == pre_handler_kretprobe)
		kprobe_type = "r";
	else
		kprobe_type = "k";

	if (!kallsyms_show_value(pi->file->f_cred))
		addr = NULL;

	if (sym)
		seq_printf(pi, "%px  %s  %s+0x%x  %s ",
			addr, kprobe_type, sym, offset,
			(modname ? modname : " "));
	else	/* try to use %pS */
		seq_printf(pi, "%px  %s  %pS ",
			addr, kprobe_type, p->addr);

	if (!pp)
		pp = p;
	seq_printf(pi, "%s%s%s%s\n",
		(kprobe_gone(p) ? "[GONE]" : ""),
		((kprobe_disabled(p) && !kprobe_gone(p)) ?  "[DISABLED]" : ""),
		(kprobe_optimized(pp) ? "[OPTIMIZED]" : ""),
		(kprobe_ftrace(pp) ? "[FTRACE]" : ""));
}

static void *kprobe_seq_start(struct seq_file *f, loff_t *pos)
{
	return (*pos < KPROBE_TABLE_SIZE) ? pos : NULL;
}

static void *kprobe_seq_next(struct seq_file *f, void *v, loff_t *pos)
{
	(*pos)++;
	if (*pos >= KPROBE_TABLE_SIZE)
		return NULL;
	return pos;
}

static void kprobe_seq_stop(struct seq_file *f, void *v)
{
	/* Nothing to do */
}

static int show_kprobe_addr(struct seq_file *pi, void *v)
{
	struct hlist_head *head;
	struct kprobe *p, *kp;
	const char *sym = NULL;
	unsigned int i = *(loff_t *) v;
	unsigned long offset = 0;
	char *modname, namebuf[KSYM_NAME_LEN];

	head = &kprobe_table[i];
	preempt_disable();
	hlist_for_each_entry_rcu(p, head, hlist) {
		sym = kallsyms_lookup((unsigned long)p->addr, NULL,
					&offset, &modname, namebuf);
		if (kprobe_aggrprobe(p)) {
			list_for_each_entry_rcu(kp, &p->list, list)
				report_probe(pi, kp, sym, offset, modname, p);
		} else
			report_probe(pi, p, sym, offset, modname, NULL);
	}
	preempt_enable();
	return 0;
}

static const struct seq_operations kprobes_sops = {
	.start = kprobe_seq_start,
	.next  = kprobe_seq_next,
	.stop  = kprobe_seq_stop,
	.show  = show_kprobe_addr
};

DEFINE_SEQ_ATTRIBUTE(kprobes);

/* kprobes/blacklist -- shows which functions can not be probed */
static void *kprobe_blacklist_seq_start(struct seq_file *m, loff_t *pos)
{
	mutex_lock(&kprobe_mutex);
	return seq_list_start(&kprobe_blacklist, *pos);
}

static void *kprobe_blacklist_seq_next(struct seq_file *m, void *v, loff_t *pos)
{
	return seq_list_next(v, &kprobe_blacklist, pos);
}

static int kprobe_blacklist_seq_show(struct seq_file *m, void *v)
{
	struct kprobe_blacklist_entry *ent =
		list_entry(v, struct kprobe_blacklist_entry, list);

	/*
	 * If '/proc/kallsyms' is not showing kernel address, we won't
	 * show them here either.
	 */
	if (!kallsyms_show_value(m->file->f_cred))
		seq_printf(m, "0x%px-0x%px\t%ps\n", NULL, NULL,
			   (void *)ent->start_addr);
	else
		seq_printf(m, "0x%px-0x%px\t%ps\n", (void *)ent->start_addr,
			   (void *)ent->end_addr, (void *)ent->start_addr);
	return 0;
}

static void kprobe_blacklist_seq_stop(struct seq_file *f, void *v)
{
	mutex_unlock(&kprobe_mutex);
}

static const struct seq_operations kprobe_blacklist_sops = {
	.start = kprobe_blacklist_seq_start,
	.next  = kprobe_blacklist_seq_next,
	.stop  = kprobe_blacklist_seq_stop,
	.show  = kprobe_blacklist_seq_show,
};
DEFINE_SEQ_ATTRIBUTE(kprobe_blacklist);

static int arm_all_kprobes(void)
{
	struct hlist_head *head;
	struct kprobe *p;
	unsigned int i, total = 0, errors = 0;
	int err, ret = 0;

	mutex_lock(&kprobe_mutex);

	/* If kprobes are armed, just return */
	if (!kprobes_all_disarmed)
		goto already_enabled;

	/*
	 * optimize_kprobe() called by arm_kprobe() checks
	 * kprobes_all_disarmed, so set kprobes_all_disarmed before
	 * arm_kprobe.
	 */
	kprobes_all_disarmed = false;
	/* Arming kprobes doesn't optimize kprobe itself */
	for (i = 0; i < KPROBE_TABLE_SIZE; i++) {
		head = &kprobe_table[i];
		/* Arm all kprobes on a best-effort basis */
		hlist_for_each_entry(p, head, hlist) {
			if (!kprobe_disabled(p)) {
				err = arm_kprobe(p);
				if (err)  {
					errors++;
					ret = err;
				}
				total++;
			}
		}
	}

	if (errors)
		pr_warn("Kprobes globally enabled, but failed to enable %d out of %d probes. Please check which kprobes are kept disabled via debugfs.\n",
			errors, total);
	else
		pr_info("Kprobes globally enabled\n");

already_enabled:
	mutex_unlock(&kprobe_mutex);
	return ret;
}

static int disarm_all_kprobes(void)
{
	struct hlist_head *head;
	struct kprobe *p;
	unsigned int i, total = 0, errors = 0;
	int err, ret = 0;

	mutex_lock(&kprobe_mutex);

	/* If kprobes are already disarmed, just return */
	if (kprobes_all_disarmed) {
		mutex_unlock(&kprobe_mutex);
		return 0;
	}

	kprobes_all_disarmed = true;

	for (i = 0; i < KPROBE_TABLE_SIZE; i++) {
		head = &kprobe_table[i];
		/* Disarm all kprobes on a best-effort basis */
		hlist_for_each_entry(p, head, hlist) {
			if (!arch_trampoline_kprobe(p) && !kprobe_disabled(p)) {
				err = disarm_kprobe(p, false);
				if (err) {
					errors++;
					ret = err;
				}
				total++;
			}
		}
	}

	if (errors)
		pr_warn("Kprobes globally disabled, but failed to disable %d out of %d probes. Please check which kprobes are kept enabled via debugfs.\n",
			errors, total);
	else
		pr_info("Kprobes globally disabled\n");

	mutex_unlock(&kprobe_mutex);

	/* Wait for disarming all kprobes by optimizer */
	wait_for_kprobe_optimizer();

	return ret;
}

/*
 * XXX: The debugfs bool file interface doesn't allow for callbacks
 * when the bool state is switched. We can reuse that facility when
 * available
 */
static ssize_t read_enabled_file_bool(struct file *file,
	       char __user *user_buf, size_t count, loff_t *ppos)
{
	char buf[3];

	if (!kprobes_all_disarmed)
		buf[0] = '1';
	else
		buf[0] = '0';
	buf[1] = '\n';
	buf[2] = 0x00;
	return simple_read_from_buffer(user_buf, count, ppos, buf, 2);
}

static ssize_t write_enabled_file_bool(struct file *file,
	       const char __user *user_buf, size_t count, loff_t *ppos)
{
	bool enable;
	int ret;

	ret = kstrtobool_from_user(user_buf, count, &enable);
	if (ret)
		return ret;

	ret = enable ? arm_all_kprobes() : disarm_all_kprobes();
	if (ret)
		return ret;

	return count;
}

static const struct file_operations fops_kp = {
	.read =         read_enabled_file_bool,
	.write =        write_enabled_file_bool,
	.llseek =	default_llseek,
};

static int __init debugfs_kprobe_init(void)
{
	struct dentry *dir;

	dir = debugfs_create_dir("kprobes", NULL);

	debugfs_create_file("list", 0400, dir, NULL, &kprobes_fops);

	debugfs_create_file("enabled", 0600, dir, NULL, &fops_kp);

	debugfs_create_file("blacklist", 0400, dir, NULL,
			    &kprobe_blacklist_fops);

	return 0;
}

late_initcall(debugfs_kprobe_init);
#endif /* CONFIG_DEBUG_FS */<|MERGE_RESOLUTION|>--- conflicted
+++ resolved
@@ -1202,11 +1202,7 @@
 }
 NOKPROBE_SYMBOL(aggr_post_handler);
 
-<<<<<<< HEAD
-/* Walks the list and increments nmissed count for multiprobe case */
-=======
 /* Walks the list and increments 'nmissed' if 'p' has child probes. */
->>>>>>> df0cc57e
 void kprobes_inc_nmissed_count(struct kprobe *p)
 {
 	struct kprobe *kp;
