// SPDX-License-Identifier: GPL-2.0
/*
 * Hardkernel Odroid XU3/XU3-Lite/XU4/HC1 boards core device tree source
 *
 * Copyright (c) 2017 Marek Szyprowski
 * Copyright (c) 2013-2017 Samsung Electronics Co., Ltd.
 *		http://www.samsung.com
 */

#include <dt-bindings/clock/samsung,s2mps11.h>
#include <dt-bindings/interrupt-controller/irq.h>
#include <dt-bindings/gpio/gpio.h>
#include "exynos5800.dtsi"
#include "exynos5422-cpus.dtsi"

/ {
	memory@40000000 {
		device_type = "memory";
		reg = <0x40000000 0x7EA00000>;
	};

	chosen {
		stdout-path = "serial2:115200n8";
	};

	firmware@2073000 {
		compatible = "samsung,secure-firmware";
		reg = <0x02073000 0x1000>;
	};

	fixed-rate-clocks {
		oscclk {
			compatible = "samsung,exynos5420-oscclk";
			clock-frequency = <24000000>;
		};
	};

	bus_wcore_opp_table: opp-table2 {
		compatible = "operating-points-v2";

		/* derived from 532MHz MPLL */
		opp00 {
			opp-hz = /bits/ 64 <88700000>;
			opp-microvolt = <925000 925000 1400000>;
		};
		opp01 {
			opp-hz = /bits/ 64 <133000000>;
			opp-microvolt = <950000 950000 1400000>;
		};
		opp02 {
			opp-hz = /bits/ 64 <177400000>;
			opp-microvolt = <950000 950000 1400000>;
		};
		opp03 {
			opp-hz = /bits/ 64 <266000000>;
			opp-microvolt = <950000 950000 1400000>;
		};
		opp04 {
			opp-hz = /bits/ 64 <532000000>;
			opp-microvolt = <1000000 1000000 1400000>;
		};
	};

	bus_noc_opp_table: opp-table3 {
		compatible = "operating-points-v2";

		/* derived from 666MHz CPLL */
		opp00 {
			opp-hz = /bits/ 64 <66600000>;
		};
		opp01 {
			opp-hz = /bits/ 64 <74000000>;
		};
		opp02 {
			opp-hz = /bits/ 64 <83250000>;
		};
		opp03 {
			opp-hz = /bits/ 64 <111000000>;
		};
	};

	bus_fsys_apb_opp_table: opp-table4 {
		compatible = "operating-points-v2";

		/* derived from 666MHz CPLL */
		opp00 {
			opp-hz = /bits/ 64 <111000000>;
		};
		opp01 {
			opp-hz = /bits/ 64 <222000000>;
		};
	};

	bus_fsys2_opp_table: opp-table5 {
		compatible = "operating-points-v2";

		/* derived from 600MHz DPLL */
		opp00 {
			opp-hz = /bits/ 64 <75000000>;
		};
		opp01 {
			opp-hz = /bits/ 64 <120000000>;
		};
		opp02 {
			opp-hz = /bits/ 64 <200000000>;
		};
	};

	bus_mfc_opp_table: opp-table6 {
		compatible = "operating-points-v2";

		/* derived from 666MHz CPLL */
		opp00 {
			opp-hz = /bits/ 64 <83250000>;
		};
		opp01 {
			opp-hz = /bits/ 64 <111000000>;
		};
		opp02 {
			opp-hz = /bits/ 64 <166500000>;
		};
		opp03 {
			opp-hz = /bits/ 64 <222000000>;
		};
		opp04 {
			opp-hz = /bits/ 64 <333000000>;
		};
	};

	bus_gen_opp_table: opp-table7 {
		compatible = "operating-points-v2";

		/* derived from 532MHz MPLL */
		opp00 {
			opp-hz = /bits/ 64 <88700000>;
		};
		opp01 {
			opp-hz = /bits/ 64 <133000000>;
		};
		opp02 {
			opp-hz = /bits/ 64 <178000000>;
		};
		opp03 {
			opp-hz = /bits/ 64 <266000000>;
		};
	};

	bus_peri_opp_table: opp-table8 {
		compatible = "operating-points-v2";

		/* derived from 666MHz CPLL */
		opp00 {
			opp-hz = /bits/ 64 <66600000>;
		};
	};

	bus_g2d_opp_table: opp-table9 {
		compatible = "operating-points-v2";

		/* derived from 666MHz CPLL */
		opp00 {
			opp-hz = /bits/ 64 <83250000>;
		};
		opp01 {
			opp-hz = /bits/ 64 <111000000>;
		};
		opp02 {
			opp-hz = /bits/ 64 <166500000>;
		};
		opp03 {
			opp-hz = /bits/ 64 <222000000>;
		};
		opp04 {
			opp-hz = /bits/ 64 <333000000>;
		};
	};

	bus_g2d_acp_opp_table: opp-table10 {
		compatible = "operating-points-v2";

		/* derived from 532MHz MPLL */
		opp00 {
			opp-hz = /bits/ 64 <66500000>;
		};
		opp01 {
			opp-hz = /bits/ 64 <133000000>;
		};
		opp02 {
			opp-hz = /bits/ 64 <178000000>;
		};
		opp03 {
			opp-hz = /bits/ 64 <266000000>;
		};
	};

	bus_jpeg_opp_table: opp-table11 {
		compatible = "operating-points-v2";

		/* derived from 600MHz DPLL */
		opp00 {
			opp-hz = /bits/ 64 <75000000>;
		};
		opp01 {
			opp-hz = /bits/ 64 <150000000>;
		};
		opp02 {
			opp-hz = /bits/ 64 <200000000>;
		};
		opp03 {
			opp-hz = /bits/ 64 <300000000>;
		};
	};

	bus_jpeg_apb_opp_table: opp-table12 {
		compatible = "operating-points-v2";

		/* derived from 666MHz CPLL */
		opp00 {
			opp-hz = /bits/ 64 <83250000>;
		};
		opp01 {
			opp-hz = /bits/ 64 <111000000>;
		};
		opp02 {
			opp-hz = /bits/ 64 <133000000>;
		};
		opp03 {
			opp-hz = /bits/ 64 <166500000>;
		};
	};

	bus_disp1_fimd_opp_table: opp-table13 {
		compatible = "operating-points-v2";

		/* derived from 600MHz DPLL */
		opp00 {
			opp-hz = /bits/ 64 <120000000>;
		};
		opp01 {
			opp-hz = /bits/ 64 <200000000>;
		};
	};

	bus_disp1_opp_table: opp-table14 {
		compatible = "operating-points-v2";

		/* derived from 600MHz DPLL */
		opp00 {
			opp-hz = /bits/ 64 <120000000>;
		};
		opp01 {
			opp-hz = /bits/ 64 <200000000>;
		};
		opp02 {
			opp-hz = /bits/ 64 <300000000>;
		};
	};

	bus_gscl_opp_table: opp-table15 {
		compatible = "operating-points-v2";

		/* derived from 600MHz DPLL */
		opp00 {
			opp-hz = /bits/ 64 <150000000>;
		};
		opp01 {
			opp-hz = /bits/ 64 <200000000>;
		};
		opp02 {
			opp-hz = /bits/ 64 <300000000>;
		};
	};

	bus_mscl_opp_table: opp-table16 {
		compatible = "operating-points-v2";

		/* derived from 666MHz CPLL */
		opp00 {
			opp-hz = /bits/ 64 <84000000>;
		};
		opp01 {
			opp-hz = /bits/ 64 <167000000>;
		};
		opp02 {
			opp-hz = /bits/ 64 <222000000>;
		};
		opp03 {
			opp-hz = /bits/ 64 <333000000>;
		};
		opp04 {
			opp-hz = /bits/ 64 <666000000>;
		};
	};

	dmc_opp_table: opp-table17 {
		compatible = "operating-points-v2";

		opp00 {
			opp-hz = /bits/ 64 <165000000>;
			opp-microvolt = <875000>;
		};
		opp01 {
			opp-hz = /bits/ 64 <206000000>;
			opp-microvolt = <875000>;
		};
		opp02 {
			opp-hz = /bits/ 64 <275000000>;
			opp-microvolt = <875000>;
		};
		opp03 {
			opp-hz = /bits/ 64 <413000000>;
			opp-microvolt = <887500>;
		};
		opp04 {
			opp-hz = /bits/ 64 <543000000>;
			opp-microvolt = <937500>;
		};
		opp05 {
			opp-hz = /bits/ 64 <633000000>;
			opp-microvolt = <1012500>;
		};
		opp06 {
			opp-hz = /bits/ 64 <728000000>;
			opp-microvolt = <1037500>;
		};
		opp07 {
			opp-hz = /bits/ 64 <825000000>;
			opp-microvolt = <1050000>;
		};
	};

	samsung_K3QF2F20DB: lpddr3 {
		compatible	= "samsung,K3QF2F20DB", "jedec,lpddr3";
		density		= <16384>;
		io-width	= <32>;

		tRFC-min-tck		= <17>;
		tRRD-min-tck		= <2>;
		tRPab-min-tck		= <2>;
		tRPpb-min-tck		= <2>;
		tRCD-min-tck		= <3>;
		tRC-min-tck		= <6>;
		tRAS-min-tck		= <5>;
		tWTR-min-tck		= <2>;
		tWR-min-tck		= <7>;
		tRTP-min-tck		= <2>;
		tW2W-C2C-min-tck	= <0>;
		tR2R-C2C-min-tck	= <0>;
		tWL-min-tck		= <8>;
		tDQSCK-min-tck		= <5>;
		tRL-min-tck		= <14>;
		tFAW-min-tck		= <5>;
		tXSR-min-tck		= <12>;
		tXP-min-tck		= <2>;
		tCKE-min-tck		= <2>;
		tCKESR-min-tck		= <2>;
		tMRD-min-tck		= <5>;

<<<<<<< HEAD
		timings_samsung_K3QF2F20DB_800mhz: timings@800000000 {
=======
		timings_samsung_K3QF2F20DB_800mhz: timings {
>>>>>>> 88084a3d
			compatible	= "jedec,lpddr3-timings";
			max-freq	= <800000000>;
			min-freq	= <100000000>;
			tRFC		= <65000>;
			tRRD		= <6000>;
			tRPab		= <12000>;
			tRPpb		= <12000>;
			tRCD		= <10000>;
			tRC		= <33750>;
			tRAS		= <23000>;
			tWTR		= <3750>;
			tWR		= <7500>;
			tRTP		= <3750>;
			tW2W-C2C	= <0>;
			tR2R-C2C	= <0>;
			tFAW		= <25000>;
			tXSR		= <70000>;
			tXP		= <3750>;
			tCKE		= <3750>;
			tCKESR		= <3750>;
			tMRD		= <7000>;
		};
	};
};

&adc {
	vdd-supply = <&ldo4_reg>;
	status = "okay";
};

&bus_wcore {
	operating-points-v2 = <&bus_wcore_opp_table>;
	devfreq-events = <&nocp_mem0_0>, <&nocp_mem0_1>,
			<&nocp_mem1_0>, <&nocp_mem1_1>;
	vdd-supply = <&buck3_reg>;
	exynos,saturation-ratio = <100>;
	status = "okay";
};

&bus_noc {
	operating-points-v2 = <&bus_noc_opp_table>;
	devfreq = <&bus_wcore>;
	status = "okay";
};

&bus_fsys_apb {
	operating-points-v2 = <&bus_fsys_apb_opp_table>;
	devfreq = <&bus_wcore>;
	status = "okay";
};

&bus_fsys2 {
	operating-points-v2 = <&bus_fsys2_opp_table>;
	devfreq = <&bus_wcore>;
	status = "okay";
};

&bus_mfc {
	operating-points-v2 = <&bus_mfc_opp_table>;
	devfreq = <&bus_wcore>;
	status = "okay";
};

&bus_gen {
	operating-points-v2 = <&bus_gen_opp_table>;
	devfreq = <&bus_wcore>;
	status = "okay";
};

&bus_peri {
	operating-points-v2 = <&bus_peri_opp_table>;
	devfreq = <&bus_wcore>;
	status = "okay";
};

&bus_g2d {
	operating-points-v2 = <&bus_g2d_opp_table>;
	devfreq = <&bus_wcore>;
	status = "okay";
};

&bus_g2d_acp {
	operating-points-v2 = <&bus_g2d_acp_opp_table>;
	devfreq = <&bus_wcore>;
	status = "okay";
};

&bus_jpeg {
	operating-points-v2 = <&bus_jpeg_opp_table>;
	devfreq = <&bus_wcore>;
	status = "okay";
};

&bus_jpeg_apb {
	operating-points-v2 = <&bus_jpeg_apb_opp_table>;
	devfreq = <&bus_wcore>;
	status = "okay";
};

&bus_disp1_fimd {
	operating-points-v2 = <&bus_disp1_fimd_opp_table>;
	devfreq = <&bus_wcore>;
	status = "okay";
};

&bus_disp1 {
	operating-points-v2 = <&bus_disp1_opp_table>;
	devfreq = <&bus_wcore>;
	status = "okay";
};

&bus_gscl_scaler {
	operating-points-v2 = <&bus_gscl_opp_table>;
	devfreq = <&bus_wcore>;
	status = "okay";
};

&bus_mscl {
	operating-points-v2 = <&bus_mscl_opp_table>;
	devfreq = <&bus_wcore>;
	status = "okay";
};

&cpu0 {
	cpu-supply = <&buck6_reg>;
};

&cpu4 {
	cpu-supply = <&buck2_reg>;
};

&dmc {
	devfreq-events = <&ppmu_event3_dmc0_0>,	<&ppmu_event3_dmc0_1>,
			<&ppmu_event3_dmc1_0>, <&ppmu_event3_dmc1_1>;
	device-handle = <&samsung_K3QF2F20DB>;
	operating-points-v2 = <&dmc_opp_table>;
	vdd-supply = <&buck1_reg>;
	status = "okay";
};

&hsi2c_4 {
	status = "okay";

	pmic@66 {
		compatible = "samsung,s2mps11-pmic";
		reg = <0x66>;
		samsung,s2mps11-acokb-ground;

		interrupt-parent = <&gpx0>;
		interrupts = <4 IRQ_TYPE_LEVEL_LOW>;
		pinctrl-names = "default";
		pinctrl-0 = <&s2mps11_irq>;
		wakeup-source;

		s2mps11_osc: clocks {
			compatible = "samsung,s2mps11-clk";
			#clock-cells = <1>;
			clock-output-names = "s2mps11_ap",
					"s2mps11_cp", "s2mps11_bt";
		};

		regulators {
			ldo1_reg: LDO1 {
				regulator-name = "vdd_ldo1";
				regulator-min-microvolt = <1000000>;
				regulator-max-microvolt = <1000000>;
				regulator-always-on;
			};

			ldo2_reg: LDO2 {
				regulator-name = "vdd_ldo2";
				regulator-min-microvolt = <1800000>;
				regulator-max-microvolt = <1800000>;
				regulator-always-on;
			};

			ldo3_reg: LDO3 {
				regulator-name = "vddq_mmc0";
				regulator-min-microvolt = <1800000>;
				regulator-max-microvolt = <1800000>;
			};

			ldo4_reg: LDO4 {
				regulator-name = "vdd_adc";
				regulator-min-microvolt = <1800000>;
				regulator-max-microvolt = <1800000>;

				regulator-state-mem {
					regulator-off-in-suspend;
				};
			};

			ldo5_reg: LDO5 {
				regulator-name = "vdd_ldo5";
				regulator-min-microvolt = <1800000>;
				regulator-max-microvolt = <1800000>;
				regulator-always-on;

				regulator-state-mem {
					regulator-off-in-suspend;
				};
			};

			ldo6_reg: LDO6 {
				regulator-name = "vdd_ldo6";
				regulator-min-microvolt = <1000000>;
				regulator-max-microvolt = <1000000>;
				regulator-always-on;

				regulator-state-mem {
					regulator-off-in-suspend;
				};
			};

			ldo7_reg: LDO7 {
				regulator-name = "vdd_ldo7";
				regulator-min-microvolt = <1800000>;
				regulator-max-microvolt = <1800000>;
				regulator-always-on;

				regulator-state-mem {
					regulator-off-in-suspend;
				};
			};

			ldo8_reg: LDO8 {
				regulator-name = "vdd_ldo8";
				regulator-min-microvolt = <1800000>;
				regulator-max-microvolt = <1800000>;
				regulator-always-on;

				regulator-state-mem {
					regulator-off-in-suspend;
				};
			};

			ldo9_reg: LDO9 {
				regulator-name = "vdd_ldo9";
				regulator-min-microvolt = <3000000>;
				regulator-max-microvolt = <3000000>;
				regulator-always-on;

				regulator-state-mem {
					regulator-off-in-suspend;
				};
			};

			ldo10_reg: LDO10 {
				regulator-name = "vdd_ldo10";
				regulator-min-microvolt = <1800000>;
				regulator-max-microvolt = <1800000>;
				regulator-always-on;

				regulator-state-mem {
					regulator-off-in-suspend;
				};
			};

			ldo11_reg: LDO11 {
				regulator-name = "vdd_ldo11";
				regulator-min-microvolt = <1000000>;
				regulator-max-microvolt = <1000000>;
				regulator-always-on;

				regulator-state-mem {
					regulator-off-in-suspend;
				};
			};

			ldo12_reg: LDO12 {
				/* Unused */
				regulator-name = "vdd_ldo12";
				regulator-min-microvolt = <800000>;
				regulator-max-microvolt = <2375000>;
			};

			ldo13_reg: LDO13 {
				regulator-name = "vddq_mmc2";
				regulator-min-microvolt = <1800000>;
				regulator-max-microvolt = <2800000>;

				regulator-state-mem {
					regulator-off-in-suspend;
				};
			};

			ldo14_reg: LDO14 {
				/* Unused */
				regulator-name = "vdd_ldo14";
				regulator-min-microvolt = <800000>;
				regulator-max-microvolt = <3950000>;
			};

			ldo15_reg: LDO15 {
				regulator-name = "vdd_ldo15";
				regulator-min-microvolt = <3300000>;
				regulator-max-microvolt = <3300000>;
				regulator-always-on;

				regulator-state-mem {
					regulator-off-in-suspend;
				};
			};

			ldo16_reg: LDO16 {
				/* Unused */
				regulator-name = "vdd_ldo16";
				regulator-min-microvolt = <800000>;
				regulator-max-microvolt = <3950000>;
			};

			ldo17_reg: LDO17 {
				regulator-name = "vdd_ldo17";
				regulator-min-microvolt = <3300000>;
				regulator-max-microvolt = <3300000>;
				regulator-always-on;

				regulator-state-mem {
					regulator-off-in-suspend;
				};
			};

			ldo18_reg: LDO18 {
				regulator-name = "vdd_emmc_1V8";
				regulator-min-microvolt = <1800000>;
				regulator-max-microvolt = <1800000>;

				regulator-state-mem {
					regulator-off-in-suspend;
				};
			};

			ldo19_reg: LDO19 {
				regulator-name = "vdd_sd";
				regulator-min-microvolt = <2800000>;
				regulator-max-microvolt = <2800000>;

				regulator-state-mem {
					regulator-off-in-suspend;
				};
			};

			ldo20_reg: LDO20 {
				/* Unused */
				regulator-name = "vdd_ldo20";
				regulator-min-microvolt = <800000>;
				regulator-max-microvolt = <3950000>;
			};

			ldo21_reg: LDO21 {
				/* Unused */
				regulator-name = "vdd_ldo21";
				regulator-min-microvolt = <800000>;
				regulator-max-microvolt = <3950000>;
			};

			ldo22_reg: LDO22 {
				/* Unused */
				regulator-name = "vdd_ldo22";
				regulator-min-microvolt = <800000>;
				regulator-max-microvolt = <2375000>;
			};

			ldo23_reg: LDO23 {
				regulator-name = "vdd_mifs";
				regulator-min-microvolt = <1100000>;
				regulator-max-microvolt = <1100000>;
				regulator-always-on;

				regulator-state-mem {
					regulator-off-in-suspend;
				};
			};

			ldo24_reg: LDO24 {
				/* Unused */
				regulator-name = "vdd_ldo24";
				regulator-min-microvolt = <800000>;
				regulator-max-microvolt = <3950000>;
			};

			ldo25_reg: LDO25 {
				/* Unused */
				regulator-name = "vdd_ldo25";
				regulator-min-microvolt = <800000>;
				regulator-max-microvolt = <3950000>;
			};

			ldo26_reg: LDO26 {
				/* Used on XU3, XU3-Lite and XU4 */
				regulator-name = "vdd_ldo26";
				regulator-min-microvolt = <800000>;
				regulator-max-microvolt = <3950000>;

				regulator-state-mem {
					regulator-off-in-suspend;
				};
			};

			ldo27_reg: LDO27 {
				regulator-name = "vdd_g3ds";
				regulator-min-microvolt = <1000000>;
				regulator-max-microvolt = <1000000>;
				regulator-always-on;

				regulator-state-mem {
					regulator-off-in-suspend;
				};
			};

			ldo28_reg: LDO28 {
				/* Used on XU3 */
				regulator-name = "vdd_ldo28";
				regulator-min-microvolt = <800000>;
				regulator-max-microvolt = <3950000>;

				regulator-state-mem {
					regulator-off-in-suspend;
				};
			};

			ldo29_reg: LDO29 {
				/* Unused */
				regulator-name = "vdd_ldo29";
				regulator-min-microvolt = <800000>;
				regulator-max-microvolt = <3950000>;
			};

			ldo30_reg: LDO30 {
				/* Unused */
				regulator-name = "vdd_ldo30";
				regulator-min-microvolt = <800000>;
				regulator-max-microvolt = <3950000>;
			};

			ldo31_reg: LDO31 {
				/* Unused */
				regulator-name = "vdd_ldo31";
				regulator-min-microvolt = <800000>;
				regulator-max-microvolt = <3950000>;
			};

			ldo32_reg: LDO32 {
				/* Unused */
				regulator-name = "vdd_ldo32";
				regulator-min-microvolt = <800000>;
				regulator-max-microvolt = <3950000>;
			};

			ldo33_reg: LDO33 {
				/* Unused */
				regulator-name = "vdd_ldo33";
				regulator-min-microvolt = <800000>;
				regulator-max-microvolt = <3950000>;
			};

			ldo34_reg: LDO34 {
				/* Unused */
				regulator-name = "vdd_ldo34";
				regulator-min-microvolt = <800000>;
				regulator-max-microvolt = <3950000>;
			};

			ldo35_reg: LDO35 {
				/* Unused */
				regulator-name = "vdd_ldo35";
				regulator-min-microvolt = <800000>;
				regulator-max-microvolt = <2375000>;
			};

			ldo36_reg: LDO36 {
				/* Unused */
				regulator-name = "vdd_ldo36";
				regulator-min-microvolt = <800000>;
				regulator-max-microvolt = <3950000>;
			};

			ldo37_reg: LDO37 {
				/* Unused */
				regulator-name = "vdd_ldo37";
				regulator-min-microvolt = <800000>;
				regulator-max-microvolt = <3950000>;
			};

			ldo38_reg: LDO38 {
				/* Unused */
				regulator-name = "vdd_ldo38";
				regulator-min-microvolt = <800000>;
				regulator-max-microvolt = <3950000>;
			};

			buck1_reg: BUCK1 {
				regulator-name = "vdd_mif";
				regulator-min-microvolt = <800000>;
				regulator-max-microvolt = <1300000>;
				regulator-always-on;
				regulator-boot-on;

				regulator-state-mem {
					regulator-off-in-suspend;
				};
			};

			buck2_reg: BUCK2 {
				regulator-name = "vdd_arm";
				regulator-min-microvolt = <800000>;
				regulator-max-microvolt = <1500000>;
				regulator-always-on;
				regulator-boot-on;
				regulator-coupled-with = <&buck3_reg>;
				regulator-coupled-max-spread = <300000>;

				regulator-state-mem {
					regulator-off-in-suspend;
				};
			};

			buck3_reg: BUCK3 {
				regulator-name = "vdd_int";
				regulator-min-microvolt = <800000>;
				regulator-max-microvolt = <1400000>;
				regulator-always-on;
				regulator-boot-on;
				regulator-coupled-with = <&buck2_reg>;
				regulator-coupled-max-spread = <300000>;

				regulator-state-mem {
					regulator-off-in-suspend;
				};
			};

			buck4_reg: BUCK4 {
				regulator-name = "vdd_g3d";
				regulator-min-microvolt = <800000>;
				regulator-max-microvolt = <1400000>;
				regulator-boot-on;
				regulator-always-on;

				regulator-state-mem {
					regulator-off-in-suspend;
				};
			};

			buck5_reg: BUCK5 {
				regulator-name = "vdd_mem";
				regulator-min-microvolt = <800000>;
				regulator-max-microvolt = <1400000>;
				regulator-always-on;
				regulator-boot-on;
			};

			buck6_reg: BUCK6 {
				regulator-name = "vdd_kfc";
				regulator-min-microvolt = <800000>;
				regulator-max-microvolt = <1500000>;
				regulator-always-on;
				regulator-boot-on;

				regulator-state-mem {
					regulator-off-in-suspend;
				};
			};

			buck7_reg: BUCK7 {
				regulator-name = "vdd_1.35v_ldo";
				regulator-min-microvolt = <1200000>;
				regulator-max-microvolt = <1500000>;
				regulator-always-on;
				regulator-boot-on;
			};

			buck8_reg: BUCK8 {
				regulator-name = "vdd_2.0v_ldo";
				regulator-min-microvolt = <1800000>;
				regulator-max-microvolt = <2100000>;
				regulator-always-on;
				regulator-boot-on;
			};

			buck9_reg: BUCK9 {
				regulator-name = "vdd_2.8v_ldo";
				regulator-min-microvolt = <3000000>;
				regulator-max-microvolt = <3750000>;
				regulator-always-on;
				regulator-boot-on;

				regulator-state-mem {
					regulator-off-in-suspend;
				};
			};

			buck10_reg: BUCK10 {
				regulator-name = "vdd_vmem";
				regulator-min-microvolt = <2850000>;
				regulator-max-microvolt = <2850000>;

				regulator-state-mem {
					regulator-off-in-suspend;
				};
			};
		};
	};
};

&mmc_2 {
	status = "okay";
	card-detect-delay = <200>;
	samsung,dw-mshc-ciu-div = <3>;
	samsung,dw-mshc-sdr-timing = <0 4>;
	samsung,dw-mshc-ddr-timing = <0 2>;
	pinctrl-names = "default";
	pinctrl-0 = <&sd2_clk &sd2_cmd &sd2_cd &sd2_wp &sd2_bus1 &sd2_bus4>;
	bus-width = <4>;
	cap-sd-highspeed;
	max-frequency = <200000000>;
	vmmc-supply = <&ldo19_reg>;
	vqmmc-supply = <&ldo13_reg>;
	sd-uhs-sdr50;
	sd-uhs-sdr104;
	sd-uhs-ddr50;
};

&nocp_mem0_0 {
	status = "okay";
};

&nocp_mem0_1 {
	status = "okay";
};

&nocp_mem1_0 {
	status = "okay";
};

&nocp_mem1_1 {
	status = "okay";
};

&pinctrl_0 {
	s2mps11_irq: s2mps11-irq-pins {
		samsung,pins = "gpx0-4";
		samsung,pin-function = <EXYNOS_PIN_FUNC_F>;
		samsung,pin-pud = <EXYNOS_PIN_PULL_NONE>;
		samsung,pin-drv = <EXYNOS5420_PIN_DRV_LV1>;
	};
};

&ppmu_dmc0_0 {
	status = "okay";
};

&ppmu_dmc0_1 {
	status = "okay";
};

&ppmu_dmc1_0 {
	status = "okay";
};

&ppmu_dmc1_1 {
	status = "okay";
};

&tmu_cpu0 {
	vtmu-supply = <&ldo7_reg>;
};

&tmu_cpu1 {
	vtmu-supply = <&ldo7_reg>;
};

&tmu_cpu2 {
	vtmu-supply = <&ldo7_reg>;
};

&tmu_cpu3 {
	vtmu-supply = <&ldo7_reg>;
};

&tmu_gpu {
	vtmu-supply = <&ldo7_reg>;
};

&gpu {
	mali-supply = <&buck4_reg>;
	status = "okay";
};

&rtc {
	status = "okay";
	clocks = <&clock CLK_RTC>, <&s2mps11_osc S2MPS11_CLK_AP>;
	clock-names = "rtc", "rtc_src";
};

&usbdrd_dwc3_0 {
	dr_mode = "host";
};

/* usbdrd_dwc3_1 mode customized in each board */

&usbdrd3_0 {
	vdd33-supply = <&ldo9_reg>;
	vdd10-supply = <&ldo11_reg>;
};

&usbdrd3_1 {
	vdd33-supply = <&ldo9_reg>;
	vdd10-supply = <&ldo11_reg>;
};<|MERGE_RESOLUTION|>--- conflicted
+++ resolved
@@ -356,11 +356,7 @@
 		tCKESR-min-tck		= <2>;
 		tMRD-min-tck		= <5>;
 
-<<<<<<< HEAD
-		timings_samsung_K3QF2F20DB_800mhz: timings@800000000 {
-=======
 		timings_samsung_K3QF2F20DB_800mhz: timings {
->>>>>>> 88084a3d
 			compatible	= "jedec,lpddr3-timings";
 			max-freq	= <800000000>;
 			min-freq	= <100000000>;
