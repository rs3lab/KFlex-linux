--- conflicted
+++ resolved
@@ -113,13 +113,4 @@
 {
 	kvm_exit();
 }
-<<<<<<< HEAD
-module_init(riscv_kvm_init);
-
-static void __exit riscv_kvm_exit(void)
-{
-	kvm_exit();
-}
-=======
->>>>>>> 9f1a4c00
 module_exit(riscv_kvm_exit);