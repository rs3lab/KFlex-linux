--- conflicted
+++ resolved
@@ -1710,10 +1710,7 @@
 		/* found, now check type */
 		found = 1;
 		path->connect = connect;
-<<<<<<< HEAD
-=======
 		dapm_mark_dirty(path->source, "mixer connection");
->>>>>>> 5927f947
 	}
 
 	if (found) {
